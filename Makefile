--- conflicted
+++ resolved
@@ -105,15 +105,9 @@
 # TOPLEVEL_PKG := .
 INT_LIST := adminserver apiserver tokenserver
 ifndef ARCH
-<<<<<<< HEAD
-	IMG_LIST := adminserver apiserver tokenserver log collector jenkins db proxy proxy_adminserver gogits grafana elasticsearch kibana chartmuseum prometheus
-else
-	IMG_LIST := apiserver tokenserver log collector jenkins db proxy gogits prometheus
-=======
 	IMG_LIST := adminserver apiserver tokenserver log jenkins db proxy proxy_adminserver gogits grafana elasticsearch kibana chartmuseum prometheus
 else
 	IMG_LIST := apiserver tokenserver log jenkins db proxy gogits prometheus
->>>>>>> 90e92185
 endif
 
 
