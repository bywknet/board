before_script:
  - |
    reporter_token=9xyfSydF7bDYsUQbrnPv && \
    request_url="http://open.inspur.com/api/v4/projects/$CI_PROJECT_ID/repository/commits/$CI_COMMIT_SHA/comments" && \
    passed=':heavy_check_mark: <a href=\"'"$CI_PROJECT_URL"'/commit/'"$CI_COMMIT_SHA"'\">Test Passed</a>'
    failed=':x: <a href=\"'"$CI_PROJECT_URL"'/commit/'"$CI_COMMIT_SHA"'\">Test Failed</a>'
stages:
  - pre-merge-requests
  - ui-test
  - api-test
  - report
pre-merge-requests:
<<<<<<< HEAD
 stage: pre-merge-requests
 script:
   - echo $CI_MERGE_REQUEST_REF_PATH
   - echo $CI_MERGE_REQUEST_PROJECT_PATH
   - echo $CI_MERGE_REQUEST_PROJECT_URL
   - bare_url=`echo $CI_MERGE_REQUEST_PROJECT_URL|cut -d ":" -f 2-|sed 's/^..//g'`
   - BASE_URL=$bare_url.git
   - echo $CI_MERGE_REQUEST_TARGET_BRANCH_NAME
   - git remote -v
   - git remote add upstream http://gitlab-ci-token:$CI_TOKEN@$BASE_URL
   - git remote -v
   - git fetch upstream
   - git config --local user.email $GITLAB_USER_EMAIL
   - git config --local user.name $GITLAB_USER_NAME
   - get merge upstream/$CI_MERGE_REQUEST_TARGET_BRANCH_NAME
 only:
   - merge_requests
 tags:
   - board-runner-zhanghu01-vm
job_ui_test:
 <<: *only-default
 before_script:
   - echo "before script"
   - docker pull $registry_ip/board/dev_uibuilder:7.1
   - docker tag $registry_ip/board/dev_uibuilder:7.1 10.111.25.119/board/dev_uibuilder:7.1
 script:
   - pwd
   - docker images
   - docker-compose -f tests/docker-compose.uibuilder.test.yml up
   - code=$(docker inspect tests_uibuilder7_1 -f "{{.State.ExitCode}}"), exit $code
 stage: ui-test
 tags:
   - board-runner-zhanghu01-vm
job_api_test:
 <<: *only-default
 before_script:
   - source /etc/profile
   - echo "before script"
   - docker pull $registry_ip/library/golang:$golang_version
   - docker tag $registry_ip/library/golang:$golang_version golang:$golang_version
   - docker pull $registry_ip/library/registry:2.6.2        
   - docker tag $registry_ip/library/registry:2.6.2 registry:latest
   - docker pull $registry_ip/library/mysql:$mysql_version
   - docker tag $registry_ip/library/mysql:$mysql_version mysql:$mysql_version
   - docker pull $registry_ip/library/openldap:$openldap_version
   - docker tag $registry_ip/library/openldap:$openldap_version osixia/openldap:$openldap_version
   - docker pull $registry_ip/board/board-gogits:$last_version
   - docker tag $registry_ip/board/board-gogits:$last_version board-gogits:$last_version
   - docker pull $registry_ip/board/dev_jenkins:dev
   - docker tag $registry_ip/board/dev_jenkins:dev dev_jenkins:dev
   - docker pull $registry_ip/board/dev_gomail:dev
   - docker tag $registry_ip/board/dev_gomail:dev 10.111.25.119/board/dev_gomail:dev
   - docker pull $registry_ip/library/python:tavern2
   - docker tag $registry_ip/library/python:tavern2 python:tavern2
   - docker run --rm -v `pwd`:/data python:tavern2 /data/make/prepare
 script:
   - pwd
   - docker images
   - source tests/env.cfg
   - cp tests/docker-compose.test.yml make/dev
   - cp tests/ldap_test.ldif make/dev
   - docker-compose -f make/dev/docker-compose.test.yml up -d
   - sh tests/hosts.gitlab.sh
   - docker run --rm -v $CI_PROJECT_DIR:/data/workspace/board/src/git/inspursoft/board -v /tmp:/tmp -w /data/workspace/board/src/git/inspursoft/board/tests --network host  -e GOPATH=/data/workspace/board golang:$golang_version bash -c "source env.cfg && source run.sh"
 stage: api-test
 tags:
   - board-runner-zhanghu01-vm
=======
  stage: pre-merge-requests
  script:
    - echo ${CI_MERGE_REQUEST_PROJECT_URL}
    - bare_url=`echo ${CI_MERGE_REQUEST_PROJECT_URL}|cut -d ":" -f 2-|sed 's/^..//g'`
    - BASE_URL=$bare_url
    - echo ${CI_MERGE_REQUEST_TARGET_BRANCH_NAME}
    - git remote -v
    - git remote add upstream http://gitlab-ci-token:$CI_TOKEN@$BASE_URL
    - git remote -v
    - git fetch upstream
    - git config --local user.email $GITLAB_USER_EMAIL
    - git config --local user.name $GITLAB_USER_NAME
    - git merge upstream/$CI_MERGE_REQUEST_TARGET_BRANCH_NAME
  only:
    - triggers
  tags:
    - board-runner-wangkun_lc-vm
job_ui_test:
  before_script:
    - echo "before script"
    - docker pull $registry_ip/board/dev_uibuilder:7.2
    - docker tag $registry_ip/board/dev_uibuilder:7.2 10.111.25.119/board/dev_uibuilder:7.2
  script:
    - pwd
    - docker images
    - docker-compose -f tests/docker-compose.uibuilder.test.yml up
    - code=$(docker inspect tests_uibuilder7.2_1 -f "{{.State.ExitCode}}"), exit $code
  stage: ui-test
  tags:
    - board-runner-wangkun_lc-vm
job_api_test:
  before_script:
    - source /etc/profile
    - echo "before script"
    - docker pull $registry_ip/library/golang:$golang_version
    - docker tag $registry_ip/library/golang:$golang_version golang:$golang_version
    - docker pull $registry_ip/library/registry:2.6.2        
    - docker tag $registry_ip/library/registry:2.6.2 registry:latest
    - docker pull $registry_ip/library/mysql:$mysql_version
    - docker tag $registry_ip/library/mysql:$mysql_version mysql:$mysql_version
    - docker pull $registry_ip/library/openldap:$openldap_version
    - docker tag $registry_ip/library/openldap:$openldap_version osixia/openldap:$openldap_version
    - docker pull $registry_ip/board/board-gogits:$last_version
    - docker tag $registry_ip/board/board-gogits:$last_version board-gogits:$last_version
    - docker pull $registry_ip/board/dev_jenkins:dev
    - docker tag $registry_ip/board/dev_jenkins:dev dev_jenkins:dev
    - docker pull $registry_ip/board/dev_gomail:dev
    - docker tag $registry_ip/board/dev_gomail:dev 10.111.25.119/board/dev_gomail:dev
    - docker pull $registry_ip/library/python:tavern2
    - docker tag $registry_ip/library/python:tavern2 python:tavern2
    - docker run --rm -v `pwd`:/data python:tavern2 /data/make/prepare
  script:
    - pwd
    - docker images
    - source tests/env.cfg
    - cp tests/docker-compose.test.yml make/dev
    - cp tests/ldap_test.ldif make/dev
    - docker-compose -f make/dev/docker-compose.test.yml up -d
    - sh tests/hosts.gitlab.sh
    - docker run --rm -v $CI_PROJECT_DIR:/data/workspace/board/src/git/inspursoft/board -v /tmp:/tmp -w /data/workspace/board/src/git/inspursoft/board/tests --network host  -e GOPATH=/data/workspace/board golang:$golang_version bash -c "source env.cfg && source run.sh"
  stage: api-test
  tags:
    - board-runner-wangkun_lc-vm
>>>>>>> 7e18573a
report-on-success:
  stage: report
  script:
    - |
      curl -X POST $request_url -H "PRIVATE-TOKEN: $reporter_token" -H "Content-Type: application/json" -d '{ "note": "'"$passed"'" }'
  when: on_success
  tags:
    - board-runner-zhanghu01-vm
report-on-failure:
  stage: report
  script:
    - |
      curl -X POST $request_url -H "PRIVATE-TOKEN: $reporter_token" -H "Content-Type: application/json" -d '{ "note": "'"$failed"'" }'
  when: on_failure
  tags:
    - board-runner-zhanghu01-vm<|MERGE_RESOLUTION|>--- conflicted
+++ resolved
@@ -10,75 +10,6 @@
   - api-test
   - report
 pre-merge-requests:
-<<<<<<< HEAD
- stage: pre-merge-requests
- script:
-   - echo $CI_MERGE_REQUEST_REF_PATH
-   - echo $CI_MERGE_REQUEST_PROJECT_PATH
-   - echo $CI_MERGE_REQUEST_PROJECT_URL
-   - bare_url=`echo $CI_MERGE_REQUEST_PROJECT_URL|cut -d ":" -f 2-|sed 's/^..//g'`
-   - BASE_URL=$bare_url.git
-   - echo $CI_MERGE_REQUEST_TARGET_BRANCH_NAME
-   - git remote -v
-   - git remote add upstream http://gitlab-ci-token:$CI_TOKEN@$BASE_URL
-   - git remote -v
-   - git fetch upstream
-   - git config --local user.email $GITLAB_USER_EMAIL
-   - git config --local user.name $GITLAB_USER_NAME
-   - get merge upstream/$CI_MERGE_REQUEST_TARGET_BRANCH_NAME
- only:
-   - merge_requests
- tags:
-   - board-runner-zhanghu01-vm
-job_ui_test:
- <<: *only-default
- before_script:
-   - echo "before script"
-   - docker pull $registry_ip/board/dev_uibuilder:7.1
-   - docker tag $registry_ip/board/dev_uibuilder:7.1 10.111.25.119/board/dev_uibuilder:7.1
- script:
-   - pwd
-   - docker images
-   - docker-compose -f tests/docker-compose.uibuilder.test.yml up
-   - code=$(docker inspect tests_uibuilder7_1 -f "{{.State.ExitCode}}"), exit $code
- stage: ui-test
- tags:
-   - board-runner-zhanghu01-vm
-job_api_test:
- <<: *only-default
- before_script:
-   - source /etc/profile
-   - echo "before script"
-   - docker pull $registry_ip/library/golang:$golang_version
-   - docker tag $registry_ip/library/golang:$golang_version golang:$golang_version
-   - docker pull $registry_ip/library/registry:2.6.2        
-   - docker tag $registry_ip/library/registry:2.6.2 registry:latest
-   - docker pull $registry_ip/library/mysql:$mysql_version
-   - docker tag $registry_ip/library/mysql:$mysql_version mysql:$mysql_version
-   - docker pull $registry_ip/library/openldap:$openldap_version
-   - docker tag $registry_ip/library/openldap:$openldap_version osixia/openldap:$openldap_version
-   - docker pull $registry_ip/board/board-gogits:$last_version
-   - docker tag $registry_ip/board/board-gogits:$last_version board-gogits:$last_version
-   - docker pull $registry_ip/board/dev_jenkins:dev
-   - docker tag $registry_ip/board/dev_jenkins:dev dev_jenkins:dev
-   - docker pull $registry_ip/board/dev_gomail:dev
-   - docker tag $registry_ip/board/dev_gomail:dev 10.111.25.119/board/dev_gomail:dev
-   - docker pull $registry_ip/library/python:tavern2
-   - docker tag $registry_ip/library/python:tavern2 python:tavern2
-   - docker run --rm -v `pwd`:/data python:tavern2 /data/make/prepare
- script:
-   - pwd
-   - docker images
-   - source tests/env.cfg
-   - cp tests/docker-compose.test.yml make/dev
-   - cp tests/ldap_test.ldif make/dev
-   - docker-compose -f make/dev/docker-compose.test.yml up -d
-   - sh tests/hosts.gitlab.sh
-   - docker run --rm -v $CI_PROJECT_DIR:/data/workspace/board/src/git/inspursoft/board -v /tmp:/tmp -w /data/workspace/board/src/git/inspursoft/board/tests --network host  -e GOPATH=/data/workspace/board golang:$golang_version bash -c "source env.cfg && source run.sh"
- stage: api-test
- tags:
-   - board-runner-zhanghu01-vm
-=======
   stage: pre-merge-requests
   script:
     - echo ${CI_MERGE_REQUEST_PROJECT_URL}
@@ -95,7 +26,7 @@
   only:
     - triggers
   tags:
-    - board-runner-wangkun_lc-vm
+    - board-runner-zhanghu01-vm
 job_ui_test:
   before_script:
     - echo "before script"
@@ -108,7 +39,7 @@
     - code=$(docker inspect tests_uibuilder7.2_1 -f "{{.State.ExitCode}}"), exit $code
   stage: ui-test
   tags:
-    - board-runner-wangkun_lc-vm
+    - board-runner-zhanghu01-vm
 job_api_test:
   before_script:
     - source /etc/profile
@@ -141,8 +72,7 @@
     - docker run --rm -v $CI_PROJECT_DIR:/data/workspace/board/src/git/inspursoft/board -v /tmp:/tmp -w /data/workspace/board/src/git/inspursoft/board/tests --network host  -e GOPATH=/data/workspace/board golang:$golang_version bash -c "source env.cfg && source run.sh"
   stage: api-test
   tags:
-    - board-runner-wangkun_lc-vm
->>>>>>> 7e18573a
+    - board-runner-zhanghu01-vm
 report-on-success:
   stage: report
   script:
