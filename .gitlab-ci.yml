--- conflicted
+++ resolved
@@ -30,22 +30,13 @@
 job_ui_test:
   before_script:
     - echo "before script"
-<<<<<<< HEAD
-    - docker pull $registry_ip/board/dev_uibuilder:7.2
-    - docker tag $registry_ip/board/dev_uibuilder:7.2 10.111.25.119/board/dev_uibuilder:7.2
-=======
     - docker pull $registry_ip/board/dev_uibuilder:7.3
     - docker tag $registry_ip/board/dev_uibuilder:7.3 10.111.25.119/board/dev_uibuilder:7.3
->>>>>>> 47f5890f
   script:
     - pwd
     - docker images
     - docker-compose -f tests/docker-compose.uibuilder.test.yml up
-<<<<<<< HEAD
-    - code=$(docker inspect tests_uibuilder7.2_1 -f "{{.State.ExitCode}}"), exit $code
-=======
     - code=$(docker inspect tests_uibuilder7.3_1 -f "{{.State.ExitCode}}"), exit $code
->>>>>>> 47f5890f
   stage: ui-test
   tags:
     - board-runner-wangkun_lc-vm
