version: '2'
services:
  log:
    image: board_log:__version__
    restart: always
    volumes:
      - /var/log/board/:/var/log/docker/
      - /etc/localtime:/etc/localtime:ro
    networks:
      - board
    ports:
      - 1514:514
  db:
    image: board_db:__version__
    restart: always
    volumes:
      - /data/board/database:/var/lib/mysql
      - /etc/localtime:/etc/localtime:ro
    env_file:
      - ../config/db/env
    networks:
      - board
    depends_on:
      - log
    logging:
      driver: "syslog"
      options:  
        syslog-address: "tcp://127.0.0.1:1514"
        tag: "db"
  gogits:
    image: board_gogits:__version__
    restart: always
    volumes:
      - /data/board/gogits:/data:rw
      - ../config/gogits/conf/app.ini:/tmp/conf/app.ini
      - /etc/localtime:/etc/localtime:ro
    ports:
      - "10022:22"
      - "10080:3000"
    networks:
      - board
    depends_on:
      - log
    logging:
      driver: "syslog"
      options:
        syslog-address: "tcp://127.0.0.1:1514"
        tag: "gogits"
  jenkins:
    image: board_jenkins:__version__
    restart: always
    networks:
      - board
    volumes:
      - /data/board/jenkins_home:/var/jenkins_home
      - ../config/ssh_keys:/root/.ssh
      - /var/run/docker.sock:/var/run/docker.sock
      - /usr/bin/docker:/usr/bin/docker
      - /etc/localtime:/etc/localtime:ro
    env_file:
      - ../config/jenkins/env
    ports:
      - 8888:8080
    depends_on:
      - log
    logging:
      driver: "syslog"
      options:
        syslog-address: "tcp://127.0.0.1:1514"
        tag: "jenkins"
  apiserver:
    image: board_apiserver:__version__
    restart: always
    volumes:
#     - ../../tools/swagger/vendors/swagger-ui-2.1.4/dist:/usr/bin/swagger:z
      - /data/board/repos:/repos:rw
      - /data/board/keys:/keys:rw
      - /data/board/cert:/cert:rw
      - ../config/apiserver/kubeconfig:/root/kubeconfig
      - /etc/board/cert:/etc/board/cert:rw
      - /etc/localtime:/etc/localtime:ro
    env_file:
      - ../config/apiserver/env
    ports:
      - 8088:8088
    networks:
      - board
    links:
      - db
    depends_on:
      - log
    logging:
      driver: "syslog"
      options:
        syslog-address: "tcp://127.0.0.1:1514"
        tag: "apiserver"
  tokenserver:
    image: board_tokenserver:__version__
    env_file:
      - ../config/tokenserver/env
    restart: always
    networks:
      - board
    depends_on:
      - log
    volumes:
      - /etc/localtime:/etc/localtime:ro
    logging:
      driver: "syslog"
      options:
        syslog-address: "tcp://127.0.0.1:1514"
        tag: "tokenserver"
<<<<<<< HEAD
=======
  collector:
    image: board_collector:__version__
    restart: always
    volumes:
      - /data/board/cert:/cert:rw
      - ../config/collector/kubeconfig:/root/kubeconfig
      - /etc/board/cert:/etc/board/cert:rw
      - /etc/localtime:/etc/localtime:ro
    env_file:
      - ../config/collector/env
    networks:
      - board
    links:
      - db
    depends_on:
      - log
    logging:
      driver: "syslog"
      options:
        syslog-address: "tcp://127.0.0.1:1514"
        tag: "collector" 
>>>>>>> 8b7263de
  proxy:
    image: board_proxy:__version__
    networks:
      - board
    restart: always
    volumes:
      - ../config/proxy/nginx.conf:/etc/nginx/nginx.conf:z
#     - ../../src/ui/dist:/usr/share/nginx/html:z
      - /etc/localtime:/etc/localtime:ro
    ports: 
      - 80:80
      - 8080:8080
    links:
      - apiserver
    depends_on:
      - log
    logging:
      driver: "syslog"
      options:
        syslog-address: "tcp://127.0.0.1:1514"
        tag: "proxy"
  prometheus:
    image: board_prometheus:__version__
    restart: always
    networks:
      - dvserver_net
    ports:
      - 9090:9090
    volumes:
      - ../config/prometheus/prometheus.yml:/etc/prometheus/prometheus.yml
    logging:
      driver: "syslog"
      options:
        syslog-address: "tcp://127.0.0.1:1514"
        tag: "prometheus"
networks:
  board:
    external: true<|MERGE_RESOLUTION|>--- conflicted
+++ resolved
@@ -110,30 +110,6 @@
       options:
         syslog-address: "tcp://127.0.0.1:1514"
         tag: "tokenserver"
-<<<<<<< HEAD
-=======
-  collector:
-    image: board_collector:__version__
-    restart: always
-    volumes:
-      - /data/board/cert:/cert:rw
-      - ../config/collector/kubeconfig:/root/kubeconfig
-      - /etc/board/cert:/etc/board/cert:rw
-      - /etc/localtime:/etc/localtime:ro
-    env_file:
-      - ../config/collector/env
-    networks:
-      - board
-    links:
-      - db
-    depends_on:
-      - log
-    logging:
-      driver: "syslog"
-      options:
-        syslog-address: "tcp://127.0.0.1:1514"
-        tag: "collector" 
->>>>>>> 8b7263de
   proxy:
     image: board_proxy:__version__
     networks:
