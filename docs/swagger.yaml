--- conflicted
+++ resolved
@@ -4563,293 +4563,6 @@
           description: Operation ID does not exist.
         500:
           description: Unexpected internal errors.
-  /v1/helm/repositories:
-    get:
-      summary: Get all repositories
-      description: |
-        This endpoint is to get all repositories
-      parameters:
-        - name: token
-          in: header
-          type: string
-          required: true
-          description: Current available token.
-      tags:
-        - Products
-      responses:
-        200:
-          description: Return all matched repositories.
-          schema:
-            type: array
-            items:
-              $ref: '#/definitions/Repository'
-        401:
-          description: User need to log in first.
-        500:
-          description: Unexpected internal errors.
-  /v1/helm/repositories/{repository_id}:
-    get:
-      summary: Return specific repository detail infomation.
-      description: |
-        This endpoint returns specific repository detail information by repository ID.
-      parameters:
-        - name: token
-          in: header
-          type: string
-          required: true
-          description: Current available token.
-        - name: repository_id
-          in: path
-          description: Repository ID for filtering results.
-          required: true
-          type: integer
-          format: int32
-        - name: page_index
-          in: query
-          type: integer
-          format: int32
-          required: false
-          description: The page nubmer, default is 1.
-        - name: page_size
-          in: query
-          type: integer
-          format: int32
-          required: false
-      tags:
-        - Products
-      responses:
-        200:
-          description: Return matched repository detail information.
-          schema:
-            $ref: '#/definitions/RepositoryDetail'
-        401:
-          description: User need to log in first.
-        404:
-          description: Repository does not exist.
-        500:
-          description: Internal errors.
-  /v1/helm/repositories/{repository_id}/chartupload:
-    post:
-      summary: Upload specific helm chart
-      description: |
-        This endpoint is to upload specific helm chart into chart repository.
-      parameters:
-        - name: token
-          in: header
-          type: string
-          required: true
-          description: Current available token.
-        - name: repository_id
-          in: path
-          description: Repository ID for uploading.
-          required: true
-          type: integer
-          format: int32
-        - name: upload_file
-          in: formData
-          type: file
-          required: true
-          description: Chart to be uploaded.
-      tags:
-        - Products
-      responses:
-        201:
-          description: Chart uploaded successfully.
-        401:
-          description: User need to log in first.
-        500:
-          description: Unexpected internal errors.
-  /v1/helm/repositories/{repository_id}/charts/{chartname}/{chartversion}:
-    get:
-      summary: Return specific repository chart infomation.
-      description: |
-        This endpoint returns specific repository chart information by repository ID, chart name and chart version.
-      parameters:
-        - name: token
-          in: header
-          type: string
-          required: true
-          description: Current available token.
-        - name: repository_id
-          in: path
-          description: Repository ID for filtering results.
-          required: true
-          type: integer
-          format: int32
-        - name: chartname
-          in: path
-          description: Chart Name for filtering results.
-          required: true
-          type: string
-        - name: chartversion
-          in: path
-          description: Chart Version for filtering results.
-          required: true
-          type: string
-      tags:
-        - Products
-      responses:
-        200:
-          description: Return matched repository chart information.
-          schema:
-            $ref: '#/definitions/RepositoryDetail'
-        401:
-          description: User need to log in first.
-        404:
-          description: Repository does not exist.
-        500:
-          description: Internal errors.
-    delete:
-      summary: Delete specific repository chart.
-      description: |
-        This endpoint delete specific repository chart by repository ID, chart name and chart version.
-      parameters:
-        - name: token
-          in: header
-          type: string
-          required: true
-          description: Current available token.
-        - name: repository_id
-          in: path
-          description: Repository ID for filtering results.
-          required: true
-          type: integer
-          format: int32
-        - name: chartname
-          in: path
-          description: Chart Name for filtering results.
-          required: true
-          type: string
-        - name: chartversion
-          in: path
-          description: Chart Version for filtering results.
-          required: true
-          type: string
-      tags:
-        - Products
-      responses:
-        201:
-          description: Chart deleted successfully.
-        401:
-          description: User need to log in first.
-        404:
-          description: Repository does not exist.
-        500:
-          description: Internal errors.
-  /v1/helm/release:
-    post:
-      summary: Install specific repository chart
-      description: |
-        This endpoint is to install specific repository chart into board.
-      parameters:
-        - name: token
-          in: header
-          type: string
-          required: true
-          description: Current available token.
-        - name: release
-          in: body
-          description: Release information to create.
-          required: true
-          schema:
-            $ref: '#/definitions/Release'
-      tags:
-        - Products
-      responses:
-        201:
-          description: Chart installed successfully.
-        409:
-          description: The repository name has already exist.
-        401:
-          description: User need to log in first.
-        500:
-          description: Unexpected internal errors.
-    get:
-      summary: Return specific release infomation.
-      description: |
-        This endpoint returns release information.
-      parameters:
-        - name: token
-          in: header
-          type: string
-          required: true
-          description: Current available token.
-        - name: repository_id
-          in: query
-          description: Repository ID for filtering results.
-          required: false
-          type: integer
-          format: int32
-      tags:
-        - Products
-      responses:
-        200:
-          description: Return matched release information.
-          schema:
-            type: array
-            items:
-              $ref: '#/definitions/Release'
-        401:
-          description: User need to log in first.
-        500:
-          description: Internal errors.
-  /v1/helm/release/{id}:
-    get:
-      summary: Return specific release infomation.
-      description: |
-        This endpoint returns release information.
-      parameters:
-        - name: token
-          in: header
-          type: string
-          required: true
-          description: Current available token.
-        - name: id
-          in: path
-          description: Release ID of release which will be deleted.
-          required: true
-          type: integer
-          format: int32
-      tags:
-        - Products
-      responses:
-        200:
-          description: Return matched release information.
-          schema:
-            $ref: '#/definitions/ReleaseDetail'
-        401:
-          description: User need to log in first.
-        500:
-          description: Internal errors.
-    delete:
-      summary: Delete release by release ID
-      description: |
-        This endpoint is aimed to delete release by release ID.
-      parameters:
-        - name: token
-          in: header
-          type: string
-          required: true
-          description: Current available token.
-        - name: id
-          in: path
-          description: Release ID of release which will be deleted.
-          required: true
-          type: integer
-          format: int32
-      tags:
-        - Products
-      responses:
-        200:
-          description: Operation is deleted successfully.
-        400:
-          description: Invalid operation id.
-        403:
-          description: User need to log in first.
-        404:
-          description: Release does not exist.
-        500:
-          description: Internal errors.
 responses:
   UnsupportedMediaType: 
     description: The Media Type of the request is not supported, it has to be "application/json"
@@ -6562,201 +6275,6 @@
         type: integer   
         format: int32   
         description: The current CPU percentage. 
-<<<<<<< HEAD
-  Repository:                          
-    type: object
-    properties:
-      id:
-        type: integer
-        format: int32
-        description: The ID of this repository.     
-      name:
-        type: string
-        description: The name of this repository.         
-      url:
-        type: string      
-        description: The url location of this repository.
-      type:
-        type: integer
-        format: int32
-        description: The type of this repository.    
-  RepositoryDetail:                          
-    type: object
-    allOf:
-    - $ref: '#/definitions/Repository'
-    - $ref: '#/definitions/PaginatedChartVersions'
-  PaginatedChartVersions:                          
-    type: object
-    allOf:
-    - $ref: '#/definitions/Pagination'
-    - type: object
-      properties:
-        charts:
-          type: array
-          items:
-            $ref: '#/definitions/ChartVersions'
-  ChartVersions:
-    type: object
-    properties:
-      name:
-        type: string
-        description: The chart name of chart versions.
-      versions:
-        type: array
-        items:
-          $ref: '#/definitions/ChartVersion'
-  ChartVersion:
-    type: object
-    allOf:
-    - $ref: '#/definitions/ChartMetadata'
-    - type: object
-      properties:
-        urls:
-          type: array
-          items:
-            type: string
-          description: the urls of this chart.
-        digest:
-          type: string
-          description: the digest of this chart.
-  ChartMetadata:
-    type: object
-    properties:
-      name:
-        type: string
-        description: The name of this chart.
-      sources:
-        type: array
-        items:
-          type: string
-        description: The sources of this chart.
-      version:
-        type: string
-        description: The version of this chart.
-      kubeVersion:
-        type: string
-        description: The kubernetes version of this chart supported.
-      description:
-        type: string
-        description: the description of this chart.
-      keywords:
-        type: array
-        items:
-          type: string
-        description: the keywords of this chart.
-      icon:
-        type: string
-        description: the icon of this chart.
-  Chart:
-    type: object
-    allOf:
-    - $ref: '#/definitions/ChartMetadata'
-    - type: object
-      properties:
-        tempates:
-          type: array
-          items:
-            $ref: '#/definitions/File'
-        values:
-          type: string
-          description: The values content of this chart.
-        files:
-          type: array
-          items:
-            $ref: '#/definitions/File'
-  File:
-    type: object
-    properties:
-      name:
-        type: string
-        description: The name of this file.
-      contents:
-        type: string
-        description: The contents of this file.
-  Release:
-    type: object
-    properties:
-      id:
-        type: integer
-        format: int32
-        description: The ID of this release.
-      name:
-        type: string
-        description: The name of this release.
-      project_id:
-        type: integer
-        format: int32
-        description: The project's integer ID which include this release.   
-      project_name:
-        type: string
-        description: The project's name which include this release.  
-      repoid:
-        type: integer
-        format: int32
-        description: The Repository ID of this release.    
-      repository:
-        type: string
-        description: The Repository's name of this release.  
-      chart:
-        type: string
-        description: The Repository Chart of this release. 
-      chartversion:
-        type: string
-        description: The Repository ChartVersion of this release. 
-      owner_id:
-        type: integer
-        format: int32
-        description: The owner id of this release.
-      owner_name:
-        type: string
-        description: The owner name of this release.
-      status:
-        type: string
-        description: The status of this release.
-      values:
-        type: string
-        description: The values of this release uses. 
-      update_time:
-        type: string
-        description: The last update time of this release.
-      creation_time:
-        type: string
-        description: The creation time of this release.
-  ReleaseDetail:
-    type: object
-    allOf:
-    - $ref: '#/definitions/Release'
-    - type: object
-      properties:
-        notes:
-          type: string
-          description: The usage of this release.
-        workloads:
-          type: string
-          description: The work loads of this release.
-        workloadstatus:
-          type: string
-          description: The work loads status of this release.
-  Pagination:
-    type: object
-    properties:
-      page_index:
-        type: int
-        format: int32
-        description: The index of the page
-      page_size:
-        type: int
-        format: int32
-        description: The size of the page
-      total_count:
-        type: int
-        format: int64
-        description: The total count of all pages
-      page_count:
-        type: int
-        format: int32
-        description: The count of the pages
-=======
   PersistentVolume:                          
     type: object
     properties:
@@ -6894,5 +6412,4 @@
         type: object
         additionalProperties: 
           type: string        
-       
->>>>>>> c554a83f
+       