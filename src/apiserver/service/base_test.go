--- conflicted
+++ resolved
@@ -112,23 +112,7 @@
 	utils.AddEnv("KUBE_MASTER_URL")
 	utils.AddEnv("NODE_IP")
 	utils.AddEnv("REGISTRY_BASE_URI")
+	utils.SetConfig("SSH_KEY_PATH", "/keys")
 	connectToDB()
-<<<<<<< HEAD
-	cliSet, err := connectToK8S()
-	if err != nil {
-		return
-	}
-	serviceStatus, err := createService(cliSet, serviceConfig, deploymentConfig)
-	if err != nil {
-		return
-	}
-	defer func() {
-		deleteService(cliSet, serviceConfig, deploymentConfig, serviceStatus)
-	}()
-	m.Run()
-=======
-	utils.Initialize()
-	utils.SetConfig("SSH_KEY_PATH", "/keys")
 	os.Exit(m.Run())
->>>>>>> 06f80578
 }