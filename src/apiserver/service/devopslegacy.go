--- conflicted
+++ resolved
@@ -109,7 +109,6 @@
 		logs.Error("Failed to initialize default user's repo: %+v", err)
 		return err
 	}
-<<<<<<< HEAD
 
 	ctx, cancel := context.WithCancel(context.Background())
 	defer cancel()
@@ -117,16 +116,7 @@
 	var wg sync.WaitGroup
 	wg.Add(1)
 	go func() {
-=======
-
-	ctx, cancel := context.WithCancel(context.Background())
-	defer cancel()
-
-	var wg sync.WaitGroup
-	wg.Add(1)
-	go func() {
-	    defer wg.Done()
->>>>>>> abce5fb9
+		defer wg.Done()
 		select {
 		case <-ctx.Done():
 			if err := ctx.Err(); err != nil {
