package service

import (
	"bufio"
	"errors"
	"fmt"
	"git/inspursoft/board/src/common/model"
	"io"
	"os"
	"path/filepath"
	"regexp"
	"strconv"
	"strings"
	"text/template"
)

var dockerTemplatePath = "templates"
var dockerfileName = "Dockerfile"
var templateNameDefault = "dockerfile-template"

func str2execform(str string) string {
	sli := strings.Split(str, " ")
	for num, node := range sli {
		sli[num] = "\"" + node + "\""
	}
	return strings.Join(sli, ", ")
}

func exec2str(str string) string {
	line := strings.TrimSpace(str)
	line = strings.TrimLeft(strings.TrimRight(line, "]"), "[")
	split := strings.Split(line, ",")
	for num, node := range split {
		node = strings.TrimSpace(node)
		split[num] = strings.TrimLeft(strings.TrimRight(node, "\""), "\"")
	}
	return strings.Join(split, " ")
}

func checkStringHasUpper(str ...string) error {
	for _, node := range str {
		isMatch, err := regexp.MatchString("[A-Z]", node)
		if err != nil {
			return err
		}
		if isMatch {
			errString := fmt.Sprintf(`string "%s" has upper charactor`, node)
			return errors.New(errString)
		}
	}
	return nil
}

func checkStringHasEnter(str ...string) error {
	for _, node := range str {
		isMatch, err := regexp.MatchString(`^\s*\n?(?:.*[^\n])*\n?\s*$`, node)
		if err != nil {
			return err
		}
		if !isMatch {
			errString := fmt.Sprintf(`string "%s" has enter charactor`, node)
			return errors.New(errString)
		}
	}
	return nil
}

func fixStructEmptyIssue(obj interface{}) {
	if f, ok := obj.(*[]string); ok {
		if len(*f) == 1 && len((*f)[0]) == 0 {
			*f = nil
		}
		return
	}
	if f, ok := obj.(*[]model.CopyStruct); ok {
		if len(*f) == 1 && len((*f)[0].CopyFrom) == 0 && len((*f)[0].CopyTo) == 0 {
			*f = nil
		}
		return
	}
	if f, ok := obj.(*[]model.EnvStruct); ok {
		if len(*f) == 1 && len((*f)[0].EnvName) == 0 && len((*f)[0].EnvValue) == 0 {
			*f = nil
		}
		return
	}
	if f, ok := obj.(*[]int); ok {
		if len(*f) == 1 && (*f)[0] == 0 {
			*f = nil
		}
	}
	return
}

func changeDockerfileStructItem(dockerfile *model.Dockerfile) {
	dockerfile.Base = strings.TrimSpace(dockerfile.Base)
	dockerfile.Author = strings.TrimSpace(dockerfile.Author)
	dockerfile.EntryPoint = strings.TrimSpace(dockerfile.EntryPoint)
	dockerfile.Command = strings.TrimSpace(dockerfile.Command)

	for num, node := range dockerfile.Volume {
		dockerfile.Volume[num] = strings.TrimSpace(node)
	}
	fixStructEmptyIssue(&dockerfile.Volume)

	for num, node := range dockerfile.Copy {
		dockerfile.Copy[num].CopyFrom = strings.TrimSpace(node.CopyFrom)
		dockerfile.Copy[num].CopyTo = strings.TrimSpace(node.CopyTo)
	}
	fixStructEmptyIssue(&dockerfile.Copy)

	for num, node := range dockerfile.RUN {
		dockerfile.RUN[num] = strings.TrimSpace(node)
	}
	fixStructEmptyIssue(&dockerfile.RUN)

	for num, node := range dockerfile.EnvList {
		dockerfile.EnvList[num].EnvName = strings.TrimSpace(node.EnvName)
		dockerfile.EnvList[num].EnvValue = strings.TrimSpace(node.EnvValue)
	}
	fixStructEmptyIssue(&dockerfile.EnvList)

	for num, node := range dockerfile.ExposePort {
		dockerfile.ExposePort[num] = strings.TrimSpace(node)
	}
	fixStructEmptyIssue(&dockerfile.ExposePort)
}

func changeImageConfigStructItem(reqImageConfig *model.ImageConfig) {
	reqImageConfig.ImageName = strings.TrimSpace(reqImageConfig.ImageName)
	reqImageConfig.ImageTag = strings.TrimSpace(reqImageConfig.ImageTag)
	reqImageConfig.ProjectName = strings.TrimSpace(reqImageConfig.ProjectName)
	reqImageConfig.ImageTemplate = strings.TrimSpace(reqImageConfig.ImageTemplate)
	reqImageConfig.ImageDockerfilePath = strings.TrimSpace(reqImageConfig.ImageDockerfilePath)
}

func CheckDockerfileItem(dockerfile *model.Dockerfile) error {
	changeDockerfileStructItem(dockerfile)

	if len(dockerfile.Base) == 0 {
		return errors.New("Baseimage in dockerfile should not be empty")
	}

	if err := checkStringHasUpper(dockerfile.Base); err != nil {
		return err
	}

	if err := checkStringHasEnter(dockerfile.EntryPoint, dockerfile.Command); err != nil {
		return err
	}

	for _, node := range dockerfile.ExposePort {
		if _, err := strconv.Atoi(node); err != nil {
			return err
		}
	}

	return nil
}

func CheckDockerfileConfig(config *model.ImageConfig) error {
	changeImageConfigStructItem(config)

	if err := checkStringHasUpper(config.ImageName, config.ImageTag); err != nil {
		return err
	}

	return CheckDockerfileItem(&config.ImageDockerfile)
}

func BuildDockerfile(reqImageConfig model.ImageConfig, wr ...io.Writer) error {
	var templatename string

	if len(reqImageConfig.ImageTemplate) != 0 {
		templatename = reqImageConfig.ImageTemplate
	} else {
		templatename = templateNameDefault
	}

	tmpl, err := template.New(templatename).Funcs(template.FuncMap{"str2exec": str2execform}).ParseFiles(filepath.Join(dockerTemplatePath, templatename))
	if err != nil {
		return err
	}

	if len(wr) != 0 {
		if err = tmpl.Execute(wr[0], reqImageConfig.ImageDockerfile); err != nil {
			return err
		}
		return nil
	}

	if fi, err := os.Stat(reqImageConfig.ImageDockerfilePath); os.IsNotExist(err) {
		if err := os.MkdirAll(reqImageConfig.ImageDockerfilePath, 0755); err != nil {
			return err
		}
	} else if !fi.IsDir() {
		return errors.New("Dockerfile path is not dir")
	}

	dockerfile, err := os.OpenFile(filepath.Join(reqImageConfig.ImageDockerfilePath, dockerfileName), os.O_RDWR|os.O_CREATE|os.O_TRUNC, 0644)
	if err != nil {
		return err
	}
	defer dockerfile.Close()

	err = tmpl.Execute(dockerfile, reqImageConfig.ImageDockerfile)
	if err != nil {
		return err
	}

	return nil
}

func ImageConfigClean(path string) error {
	//remove Tag dir
	err := os.RemoveAll(path)
	if err != nil {
		return err
	}

	//remove Image dir
	if fi, err := os.Stat(filepath.Dir(path)); os.IsNotExist(err) {
		return nil
	} else if !fi.IsDir() {
		errMsg := fmt.Sprintf(`%s is not dir`, filepath.Dir(path))
		return errors.New(errMsg)
	}

	parent, err := os.Open(filepath.Dir(path))
	if err != nil {
		return err
	}
	defer parent.Close()

	_, err = parent.Readdirnames(1)
	if err == io.EOF {
		return os.RemoveAll(filepath.Dir(path))
	}

	return nil
}

func GetDockerfileInfo(path string) (*model.Dockerfile, error) {
	var Dockerfile model.Dockerfile
	var fulline string
	dockerfile, err := os.Open(filepath.Join(path, "Dockerfile"))
	if err != nil {
		return nil, err
	}
	defer dockerfile.Close()

<<<<<<< HEAD
	buf := bufio.NewReader(dockerfile)
	for line, _, err := buf.ReadLine(); err == nil; line, _, err = buf.ReadLine() {
		if strings.HasPrefix(strings.TrimSpace(string(line)), "#") {
			continue
		}
		fulline += string(line)
		if strings.HasSuffix(string(line), "\\") {
			fulline = fulline[:len(fulline)-1]
			continue
		}
		split := strings.SplitN(fulline, " ", 2)
=======
	scanner := bufio.NewScanner(dockerfile)
	for scanner.Scan() {
		if strings.HasPrefix(strings.TrimSpace(scanner.Text()), "#") {
			continue
		}
		fulline += string(scanner.Text())
		if strings.HasSuffix(scanner.Text(), "\\") {
			fulline = fulline[:len(fulline)-1]
			continue
		}
		split := strings.SplitN(strings.TrimSpace(fulline), " ", 2)
		if len(split) < 2 {
			continue
		}
		split[1] = strings.TrimSpace(split[1])
>>>>>>> bece4fa2
		switch split[0] {
		case "FROM":
			Dockerfile.Base = split[1]
		case "MAINTAINER":
			Dockerfile.Author = split[1]
		case "VOLUME":
			Dockerfile.Volume = append(Dockerfile.Volume, exec2str(split[1]))
		case "COPY":
			{
				var node model.CopyStruct
				var copyfrom, copyto string
				copystring := exec2str(split[1])
<<<<<<< HEAD
				split_copy := strings.Split(copystring, " ")
=======
				split_copy := strings.Split(strings.TrimSpace(copystring), " ")
>>>>>>> bece4fa2
				copyfrom = strings.Join(split_copy[:len(split_copy)-1], " ")
				copyto = split_copy[len(split_copy)-1]
				node.CopyFrom = copyfrom
				node.CopyTo = copyto
				Dockerfile.Copy = append(Dockerfile.Copy, node)
			}
		case "RUN":
			Dockerfile.RUN = append(Dockerfile.RUN, split[1])
		case "ENTRYPOINT":
			Dockerfile.EntryPoint = exec2str(split[1])
		case "CMD":
			Dockerfile.Command = exec2str(split[1])
		case "ENV":
			{
				var node model.EnvStruct
				envstring := split[1]
				split_env := strings.SplitN(envstring, " ", 2)
				node.EnvName = split_env[0]
<<<<<<< HEAD
				node.EnvValue = split_env[1]
=======
				node.EnvValue = strings.TrimSpace(split_env[1])
>>>>>>> bece4fa2
				Dockerfile.EnvList = append(Dockerfile.EnvList, node)
			}
		case "EXPOSE":
			Dockerfile.ExposePort = append(Dockerfile.ExposePort, split[1])
		}
		fulline = ""
	}
	if err != nil {
		return nil, err
	}
	return &Dockerfile, nil
}<|MERGE_RESOLUTION|>--- conflicted
+++ resolved
@@ -249,19 +249,6 @@
 	}
 	defer dockerfile.Close()
 
-<<<<<<< HEAD
-	buf := bufio.NewReader(dockerfile)
-	for line, _, err := buf.ReadLine(); err == nil; line, _, err = buf.ReadLine() {
-		if strings.HasPrefix(strings.TrimSpace(string(line)), "#") {
-			continue
-		}
-		fulline += string(line)
-		if strings.HasSuffix(string(line), "\\") {
-			fulline = fulline[:len(fulline)-1]
-			continue
-		}
-		split := strings.SplitN(fulline, " ", 2)
-=======
 	scanner := bufio.NewScanner(dockerfile)
 	for scanner.Scan() {
 		if strings.HasPrefix(strings.TrimSpace(scanner.Text()), "#") {
@@ -277,7 +264,6 @@
 			continue
 		}
 		split[1] = strings.TrimSpace(split[1])
->>>>>>> bece4fa2
 		switch split[0] {
 		case "FROM":
 			Dockerfile.Base = split[1]
@@ -290,11 +276,7 @@
 				var node model.CopyStruct
 				var copyfrom, copyto string
 				copystring := exec2str(split[1])
-<<<<<<< HEAD
-				split_copy := strings.Split(copystring, " ")
-=======
 				split_copy := strings.Split(strings.TrimSpace(copystring), " ")
->>>>>>> bece4fa2
 				copyfrom = strings.Join(split_copy[:len(split_copy)-1], " ")
 				copyto = split_copy[len(split_copy)-1]
 				node.CopyFrom = copyfrom
@@ -313,11 +295,7 @@
 				envstring := split[1]
 				split_env := strings.SplitN(envstring, " ", 2)
 				node.EnvName = split_env[0]
-<<<<<<< HEAD
-				node.EnvValue = split_env[1]
-=======
 				node.EnvValue = strings.TrimSpace(split_env[1])
->>>>>>> bece4fa2
 				Dockerfile.EnvList = append(Dockerfile.EnvList, node)
 			}
 		case "EXPOSE":
