package service

import (
	"fmt"
	"git/inspursoft/board/src/common/dao"
	"git/inspursoft/board/src/common/model"
	"git/inspursoft/board/src/common/utils"
)

func GetSystemInfo() (*model.SystemInfo, error) {
	configs, err := dao.GetAllConfigs()
	if err != nil {
		return nil, err
	}
	var systemInfo model.SystemInfo
	for _, config := range configs {
		switch config.Name {
		case "BOARD_HOST":
			systemInfo.BoardHost = config.Value
		case "AUTH_MODE":
			systemInfo.AuthMode = config.Value
		case "SET_ADMIN_PASSWORD":
			systemInfo.SetAdminPassword = config.Value
		case "INIT_PROJECT_REPO":
			systemInfo.InitProjectRepo = config.Value
		case "SYNC_K8S":
			systemInfo.SyncK8s = config.Value
<<<<<<< HEAD
		case "REDIRECTION_URL":
			systemInfo.RedirectionURL = config.Value
=======
		case "BOARD_VERSION":
			systemInfo.Version = config.Value
>>>>>>> fcdddc65
		}
	}
	return &systemInfo, nil
}

func SetSystemInfo(name string, reconfigurable bool) error {
	config, err := dao.GetConfig(name)
	if err != nil {
		return err
	}
	if config.Name == "" || reconfigurable {
		value := utils.GetStringValue(name)
		if value == "" {
			return fmt.Errorf("Has not set config %s yet", name)
		}
		_, err := dao.AddOrUpdateConfig(model.Config{Name: name, Value: value, Comment: fmt.Sprintf("Set config %s.", name)})
		return err
	}
	utils.SetConfig(name, config.Value)
	return nil
}<|MERGE_RESOLUTION|>--- conflicted
+++ resolved
@@ -25,13 +25,10 @@
 			systemInfo.InitProjectRepo = config.Value
 		case "SYNC_K8S":
 			systemInfo.SyncK8s = config.Value
-<<<<<<< HEAD
 		case "REDIRECTION_URL":
 			systemInfo.RedirectionURL = config.Value
-=======
 		case "BOARD_VERSION":
 			systemInfo.Version = config.Value
->>>>>>> fcdddc65
 		}
 	}
 	return &systemInfo, nil
