package service

import (
	"encoding/json"
	"errors"
	"git/inspursoft/board/src/common/dao"
	"git/inspursoft/board/src/common/model"
	"git/inspursoft/board/src/common/utils"
	"io/ioutil"
	"net/http"

	"strings"

	"github.com/astaxie/beego/logs"
	"github.com/google/cadvisor/info/v2"
	"k8s.io/client-go/kubernetes"
	modelK8s "k8s.io/client-go/pkg/api/v1"
)

type NodeStatus int

const (
	_ NodeStatus = iota
	Running
	Unschedulable
	Unknown
)

type NodeListResult struct {
	NodeName string     `json:"node_name"`
	NodeIP   string     `json:"node_ip"`
	Status   NodeStatus `json:"status"`
}
type NodeInfo struct {
	NodeName     string  `json:"node_name" orm:"column(node_name)"`
	NodeIP       string  `json:"node_ip" orm:"column(node_ip)"`
	CreateTime   int64   `json:"create_time" orm:"column(create_time)"`
	CPUUsage     float32 `json:"cpu_usage" orm:"column(cpu_usage)"`
	MemoryUsage  float32 `json:"memory_usage" orm:"column(memory_usage)"`
	MemorySize   string  `json:"memory_size" orm:"column(memory_size)"`
	StorageTotal uint64  `json:"storage_total" orm:"column(storage_total)"`
	StorageUse   uint64  `json:"storage_use" orm:"column(storage_usage)"`
}

var kubeNodeURL = utils.GetConfig("KUBE_NODE_URL")

func GetNode(nodeName string) (node NodeInfo, err error) {
	var Node modelK8s.NodeList
	defer func() { recover() }()
	err = getFromRequest(kubeNodeURL(), &Node)
	if err != nil {
		return
	}
	for _, v := range Node.Items {
		var mlimit string
		if strings.EqualFold(v.Status.Addresses[1].Address, nodeName) {
			for k, v := range v.Status.Capacity {
				switch k {
				case "memory":
					mlimit = v.String()
				}
			}
			time := v.CreationTimestamp.Unix()
			var ps []v2.ProcessInfo
			getFromRequest("http://"+nodeName+":4194/api/v2.0/ps/", &ps)
			var c, m float32
			for _, v := range ps {
				c += v.PercentCpu
				m += v.PercentMemory
			}
			cpu := c
			mem := m
			var fs []v2.MachineFsStats
			getFromRequest("http://"+nodeName+":4194/api/v2.0/storage", &fs)
			var capacity uint64
			var use uint64
			for _, v := range fs {
				capacity += *v.Capacity
				use += *v.Usage
			}
			node = NodeInfo{
				NodeName:     nodeName,
				NodeIP:       nodeName,
				CreateTime:   time,
				CPUUsage:     cpu,
				MemoryUsage:  mem,
				MemorySize:   mlimit,
				StorageTotal: capacity,
				StorageUse:   use,
			}
			break
		}
	}
	return
}
func getFromRequest(url string, source interface{}) (err error) {
	resp, err := http.Get(url)
	if err != nil {
		return
	}
	body, err := ioutil.ReadAll(resp.Body)
	if err != nil {
		return
	}
	err = json.Unmarshal(body, source)
	if err != nil {
		return
	}
	return nil
}
func SuspendNode(nodeName string) (bool, error) {
	return Suspend(nodeName)
}
func ResumeNode(nodeName string) (bool, error) {
	return Resume(nodeName)
}
func GetNodeList() (res []NodeListResult) {

	var Node modelK8s.NodeList
	defer func() { recover() }()
	err := getFromRequest(kubeNodeURL(), &Node)
	if err != nil {
		return
	}
	for _, v := range Node.Items {
		res = append(res, NodeListResult{
			NodeName: v.Status.Addresses[1].Address,
			NodeIP:   v.Status.Addresses[1].Address,
			Status: func() NodeStatus {
				if v.Spec.Unschedulable {
					return Unschedulable
				}
				for _, cond := range v.Status.Conditions {
					if strings.EqualFold(string(cond.Type), "Ready") && cond.Status == modelK8s.ConditionTrue {
						return Running
					}
				}
				return Unknown
			}()})
	}
	return
}

func CreateNodeGroup(nodeGroup model.NodeGroup) (*model.NodeGroup, error) {
	nodeGroupID, err := dao.AddNodeGroup(nodeGroup)
	if err != nil {
		return nil, err
	}
	nodeGroup.ID = nodeGroupID
	return &nodeGroup, err
}

func UpdateNodeGroup(n model.NodeGroup, fieldNames ...string) (bool, error) {
	if n.ID == 0 {
		return false, errors.New("no Node group ID provided")
	}
	_, err := dao.UpdateNodeGroup(n, fieldNames...)
	if err != nil {
		return false, err
	}
	return true, nil
}

func DeleteNodeGroupByID(n model.NodeGroup) (int64, error) {
	if n.ID == 0 {
		return 0, errors.New("no Node Group ID provided")
	}
	num, err := dao.DeleteNodeGroup(n)
	if err != nil {
		return 0, err
	}
	return num, nil
}

func GetNodeGroup(nodeGroup model.NodeGroup, selectedFields ...string) (*model.NodeGroup, error) {
	n, err := dao.GetNodeGroup(nodeGroup, selectedFields...)
	if err != nil {
		return nil, err
	}
	return n, nil
}

func GetNodeGroupList() ([]model.NodeGroup, error) {
	return dao.GetNodeGroups()
}

func NodeGroupExists(nodeGroupName string) (bool, error) {
	query := model.NodeGroup{GroupName: nodeGroupName}
	nodegroup, err := dao.GetNodeGroup(query, "name")
	if err != nil {
		return false, err
	}
	return (nodegroup != nil && nodegroup.ID != 0), nil
}

<<<<<<< HEAD
func AddNodeToGroup(nodeName string, groupName string) error {
	cli, err := K8sCliFactory("", kubeMasterURL(), "v1")
	apiSet, err := kubernetes.NewForConfig(cli)
	if err != nil {
		logs.Error("Failed to get K8s cli")
		return err
	}
	nInterface := apiSet.Nodes()
	nNode, err := nInterface.Get(nodeName)
	if err != nil {
		logs.Error("Failed to get K8s node")
		return err
	}
	//logs.Info(nNode)

	labelMap := nNode.GetLabels()
	if err != nil {
		logs.Error("Failed to get K8s node")
		return err
	}
	logs.Debug(labelMap)
	labelMap[groupName] = "true"
	nNode.SetLabels(labelMap)
	newNode, err := nInterface.Update(nNode)
	if err != nil {
		logs.Error("Failed to update K8s node")
		return err
	}
	logs.Debug(newNode.GetLabels())
	return nil
=======
func NodeOrNodeGroupExists(nodeOrNodeGroupName string) (bool, error) {
	nodeGroupExists, err := NodeGroupExists(nodeOrNodeGroupName)
	if err != nil {
		return false, err
	}
	if !nodeGroupExists {
		res, err := GetNode(nodeOrNodeGroupName)
		if err != nil {
			return false, err
		}
		if res.NodeName == "" {
			return false, nil
		}
	}
	return true, nil
>>>>>>> a9922c75
}<|MERGE_RESOLUTION|>--- conflicted
+++ resolved
@@ -193,7 +193,6 @@
 	return (nodegroup != nil && nodegroup.ID != 0), nil
 }
 
-<<<<<<< HEAD
 func AddNodeToGroup(nodeName string, groupName string) error {
 	cli, err := K8sCliFactory("", kubeMasterURL(), "v1")
 	apiSet, err := kubernetes.NewForConfig(cli)
@@ -224,7 +223,8 @@
 	}
 	logs.Debug(newNode.GetLabels())
 	return nil
-=======
+}
+
 func NodeOrNodeGroupExists(nodeOrNodeGroupName string) (bool, error) {
 	nodeGroupExists, err := NodeGroupExists(nodeOrNodeGroupName)
 	if err != nil {
@@ -240,5 +240,4 @@
 		}
 	}
 	return true, nil
->>>>>>> a9922c75
 }