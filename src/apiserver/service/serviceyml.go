package service

import (
	"encoding/json"
	"errors"
	"git/inspursoft/board/src/common/model"
	"io/ioutil"
	"mime/multipart"
	"os"
	"path/filepath"

	"github.com/astaxie/beego/logs"
	"github.com/ghodss/yaml"
	modelK8s "k8s.io/client-go/pkg/api/v1"
	modelK8sExt "k8s.io/client-go/pkg/apis/extensions/v1beta1"
)

var loadPath string

const (
	serviceAPIVersion    = "v1"
	serviceKind          = "Service"
	nodePort             = "NodePort"
	deploymentAPIVersion = "extensions/v1beta1"
	deploymentKind       = "Deployment"
	maxPort              = 32765
	minPort              = 30000
)

var (
	pathErr                        = errors.New("ERR_DEPLOYMENT_PATH_NOT_DIRECTORY")
	emptyServiceNameErr            = errors.New("ERR_NO_SERVICE_NAME")
	portMaxErr                     = errors.New("ERR_SERVICE_NODEPORT_EXCEED_MAX_LIMIT")
	portMinErr                     = errors.New("ERR_SERVICE_NODEPORT_EXCEED_MIN_LIMIT")
	emptyDeployErr                 = errors.New("ERR_NO_DEPLOYMENT_NAME")
	invalidErr                     = errors.New("ERR_DEPLOYMENT_REPLICAS_INVAILD")
	emptyContainerErr              = errors.New("ERR_NO_CONTAINER")
	NameInconsistentErr            = errors.New("ERR_SERVICE_NAME_AND_DEPLOYMENT_NAME_INCONSISTENT")
	ServiceNameInconsistentErr     = errors.New("ERR_SERVICE_NAME_INCONSISTENT_WITH_YAML_FILE")
	ProjectNameInconsistentErr     = errors.New("ERR_PROJECT_NAME_INCONSISTENT_WITH_YAML_FILE")
	DeploymentNotFoundErr          = errors.New("ERR_DEPLOYMENT_NOT_FOUND")
	ServiceNotFoundErr             = errors.New("ERR_SERVICE_NOT_FOUND")
	ServiceYamlFileUnmarshalErr    = errors.New("ERR_SERVICE_YAML_FILE_UNMARSHAL")
	DeploymentYamlFileUnmarshalErr = errors.New("ERR_DEPLOYMENT_YAML_FILE_UNMARSHAL")
	deploymentKindErr              = errors.New("ERR_DEPLOYMENT_YAML_KIND")
	serviceKindErr                 = errors.New("ERR_SERVICE_YAML_KIND")
	deploymentAPIVersionErr        = errors.New("ERR_DEPLOYMENT_YAML_API_VERSION")
	serviceAPIVersionErr           = errors.New("ERR_SERVICE_YAML_API_VERSION")
)

type Service struct {
	modelK8s.Service
}

type Deployment struct {
	modelK8sExt.Deployment
}

func CheckDeploymentPath(loadPath string) error {
	if fi, err := os.Stat(loadPath); os.IsNotExist(err) {
		if err := os.MkdirAll(loadPath, 0755); err != nil {
			return err
		}
	} else if !fi.IsDir() {
		return pathErr
	}

	return nil
}

//check parameter of service yaml file
func CheckServicePara(reqServiceConfig model.ServiceConfig2) error {
	//check empty
	if reqServiceConfig.Service.ObjectMeta.Name == "" {
		return emptyServiceNameErr
	}

	for _, external := range reqServiceConfig.Service.Spec.Ports {
		if external.NodePort > maxPort {
			return portMaxErr
		} else if external.NodePort < minPort {
			return portMinErr
		}
	}

	//check upper
	err := checkStringHasUpper(reqServiceConfig.Service.ObjectMeta.Name)
	if err != nil {
		return err
	}

	for _, extPath := range reqServiceConfig.Project.ServiceExternalPath {
		err := checkStringHasUpper(extPath)
		if err != nil {
			return err
		}
	}

	return nil
}

func GetYamlFileServiceName(file multipart.File, fileName string) (string, error) {
	config, err := ioutil.ReadAll(file)
	if err != nil {
		return "", err
	}

	var service modelK8s.Service
	var deployment modelK8s.ReplicationController
	var serviceName string
	if fileName == deploymentFilename {
		err = yaml.Unmarshal(config, &deployment)
		if err != nil {
			return "", err
		}
		serviceName = deployment.ObjectMeta.Name
	} else if fileName == serviceFilename {
		err = yaml.Unmarshal(config, &service)
		if err != nil {
			return "", err
		}
		serviceName = service.ObjectMeta.Name
	}

	return serviceName, nil
}

func ServiceExists(serviceName string, projectName string) (bool, error) {
	var servicequery model.ServiceStatus
	servicequery.Name = serviceName
	servicequery.ProjectName = projectName
	s, err := GetService(servicequery, "name", "project_name")

	return s != nil, err
}

//check parameter of deployment yaml file
func CheckDeploymentPara(reqServiceConfig model.ServiceConfig2) error {
	//check empty
	if reqServiceConfig.Deployment.ObjectMeta.Name == "" {
		return emptyDeployErr
	}

	if *reqServiceConfig.Deployment.Spec.Replicas < 1 {
		return invalidErr
	}

	if reqServiceConfig.Deployment.Spec.Template == nil {
		return emptyContainerErr
	}

	if len(reqServiceConfig.Deployment.Spec.Template.Spec.Containers) < 1 {
		return emptyContainerErr
	}

	//check upper
	err := checkStringHasUpper(reqServiceConfig.Deployment.ObjectMeta.Name)
	if err != nil {
		return err
	}

	for _, cont := range reqServiceConfig.Deployment.Spec.Template.Spec.Containers {

		err := checkStringHasUpper(cont.Name, cont.Image)
		if err != nil {
			return err
		}

		for _, com := range cont.Command {
			err := checkStringHasUpper(com)
			if err != nil {
				return err
			}
		}

		for _, volMount := range cont.VolumeMounts {
			err := checkStringHasUpper(volMount.Name, volMount.MountPath)
			if err != nil {
				return err
			}
		}

	}

	return nil
}

//check request massage parameters
func CheckReqPara(reqServiceConfig model.ServiceConfig2) error {
	var err error
	//check upper of project name and phase
	err = checkStringHasUpper(reqServiceConfig.Project.ProjectName, reqServiceConfig.Project.Phase)
	if err != nil {
		return err
	}
	// Check deployment parameters
	err = CheckDeploymentPara(reqServiceConfig)
	if err != nil {
		return err
	}

	// Check service parameters
	err = CheckServicePara(reqServiceConfig)
	if err != nil {
		return err
	}

	return err
}

func GenerateYamlFile(name string, structdata interface{}) error {
	info, err := json.Marshal(structdata)
	if err != nil {
		logs.Error("Marhal json failed, err:%+v\n", err)
		return err
	}

	context, err := yaml.JSONToYAML(info)
	if err != nil {
		logs.Error("Generate yaml data failed, err:%+v\n", err)
		return err
	}

	err = ioutil.WriteFile(name, context, 0644)
	if err != nil {
		logs.Error("Generate yaml file failed, err:%+v\n", err)
		return err
	}
	return nil
}

func GenerateDeploymentYamlFileFromK8S(deployConfigURL string, absFileName string) error {
	deployConfig, err := GetDeployConfig(deployConfigURL)
	if err != nil {
		return err
	}

	return GenerateYamlFile(absFileName, &deployConfig)
}

func GenerateServiceYamlFileFromK8S(serviceConfigURL string, absFileName string) error {
	serviceConfig, err := GetServiceStatus(serviceConfigURL)
	if err != nil {
		return err
	}

	return GenerateYamlFile(absFileName, &serviceConfig)
}

func UnmarshalServiceConfigYaml(serviceConfig *model.ServiceConfig2, serviceConfigPath string) error {
	err := CheckDeploymentPath(serviceConfigPath)
	if err != nil {
		logs.Error("Failed to check deployment path: %+v\n", err)
		return err
	}

	err = getYamlFileData(&serviceConfig.Service, serviceConfigPath, "service.yaml")
	if err != nil {
		return err
	}

	err = getYamlFileData(&serviceConfig.Deployment, serviceConfigPath, "deployment.yaml")
	if err != nil {
		return err
	}

	return nil
}

func UpdateServiceConfigYaml(reqServiceConfig model.ServiceConfig2, serviceConfigPath string) error {
	err := CheckDeploymentPath(serviceConfigPath)
	if err != nil {
		logs.Error("Failed to check deployment path: %+v\n", err)
		return err
	}

	deploymentFileName := filepath.Join(serviceConfigPath, "deployment.yaml")
	err = GenerateYamlFile(deploymentFileName, reqServiceConfig.Deployment)
	if err != nil {
		return err
	}

	serviceFileName := filepath.Join(serviceConfigPath, "service.yaml")
	err = GenerateYamlFile(serviceFileName, reqServiceConfig.Service)
	if err != nil {
		return err
	}
	return nil
}

func DeleteServiceConfigYaml(serviceConfigPath string) error {
	err := os.RemoveAll(serviceConfigPath)
	if err != nil {
		logs.Error("Failed to delete deployment files: %+v\n", err)
		return err
	}

	return nil
}

func getYamlFileData(serviceConfig interface{}, serviceConfigPath string, fileName string) error {
	serviceFileName := filepath.Join(serviceConfigPath, fileName)
	yamlData, err := ioutil.ReadFile(serviceFileName)
	if err != nil {
		return err
	}

	jsonData, err := yaml.YAMLToJSON(yamlData)
	if err != nil {
		return err
	}

	err = json.Unmarshal(jsonData, serviceConfig)
	if err != nil {
		return err
	}

	return nil
}

//check parameter of service yaml file
func CheckServiceConfig(projectName string, serviceConfig Service) error {
	//check empty
	if serviceConfig.Kind != serviceKind {
		return deploymentKindErr
	}
	if serviceConfig.APIVersion != serviceAPIVersion {
		return deploymentAPIVersionErr
	}
	if serviceConfig.ObjectMeta.Name == "" {
		return emptyServiceNameErr
	}
	if serviceConfig.ObjectMeta.Namespace != projectName {
		return ProjectNameInconsistentErr
	}

	for _, external := range serviceConfig.Spec.Ports {
		if external.NodePort > maxPort {
			return portMaxErr
		} else if external.NodePort < minPort {
			return portMinErr
		}
	}

	return nil
}

func CheckDeploymentConfig(projectName string, deploymentConfig Deployment) error {
	//check empty
	if deploymentConfig.Kind != deploymentKind {
		return deploymentKindErr
	}
	if deploymentConfig.APIVersion != deploymentAPIVersion {
		return deploymentAPIVersionErr
	}
	if deploymentConfig.ObjectMeta.Name == "" {
		return emptyDeployErr
	}
	if deploymentConfig.ObjectMeta.Namespace != projectName {
		return ProjectNameInconsistentErr
	}
	if *deploymentConfig.Spec.Replicas < 1 {
		return invalidErr
	}
	if len(deploymentConfig.Spec.Template.Spec.Containers) < 1 {
		return emptyContainerErr
	}

	for _, cont := range deploymentConfig.Spec.Template.Spec.Containers {

		err := checkStringHasUpper(cont.Name, cont.Image)
		if err != nil {
			return err
		}

		for _, com := range cont.Command {
			err := checkStringHasUpper(com)
			if err != nil {
				return err
			}
		}

		for _, volMount := range cont.VolumeMounts {
			err := checkStringHasUpper(volMount.Name, volMount.MountPath)
			if err != nil {
				return err
			}
		}

	}

	return nil
<<<<<<< HEAD
}

func RollingUpdateDeploymentYaml(repoPath string, deploydata *modelK8sExt.Deployment) error {
	projectName := deploydata.ObjectMeta.Namespace
	serviceName := deploydata.ObjectMeta.Name
	serviceInfo, err := GetServiceByProject(serviceName, projectName)
	if err != nil {
		return err
	}
	if serviceInfo == nil {
		return ServiceNotFoundErr
	}

	filePath := filepath.Join(repoPath, projectName, strconv.Itoa(int(serviceInfo.ID)))
	fileName := filepath.Join(filePath, deploymentFilename)
	err = CheckDeploymentPath(filePath)
	if err != nil {
		return err
	}
	err = GenerateYamlFile(fileName, deploydata)
	if err != nil {
		return err
	}

	return nil
=======
>>>>>>> 06f80578
}<|MERGE_RESOLUTION|>--- conflicted
+++ resolved
@@ -390,32 +390,4 @@
 	}
 
 	return nil
-<<<<<<< HEAD
-}
-
-func RollingUpdateDeploymentYaml(repoPath string, deploydata *modelK8sExt.Deployment) error {
-	projectName := deploydata.ObjectMeta.Namespace
-	serviceName := deploydata.ObjectMeta.Name
-	serviceInfo, err := GetServiceByProject(serviceName, projectName)
-	if err != nil {
-		return err
-	}
-	if serviceInfo == nil {
-		return ServiceNotFoundErr
-	}
-
-	filePath := filepath.Join(repoPath, projectName, strconv.Itoa(int(serviceInfo.ID)))
-	fileName := filepath.Join(filePath, deploymentFilename)
-	err = CheckDeploymentPath(filePath)
-	if err != nil {
-		return err
-	}
-	err = GenerateYamlFile(fileName, deploydata)
-	if err != nil {
-		return err
-	}
-
-	return nil
-=======
->>>>>>> 06f80578
 }