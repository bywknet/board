--- conflicted
+++ resolved
@@ -92,11 +92,7 @@
 
 	orderFieldValue, err := service.ParseOrderField("job", orderField)
 	if err != nil {
-<<<<<<< HEAD
-		p.CustomAbort(http.StatusBadRequest, err.Error())
-=======
 		p.CustomAbortAudit(http.StatusBadRequest, err.Error())
->>>>>>> d26bc413
 		return
 	}
 
