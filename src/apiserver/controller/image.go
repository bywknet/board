package controller

import (
	"encoding/json"
	"fmt"
	"git/inspursoft/board/src/apiserver/service"
	"git/inspursoft/board/src/common/model"
	"io"
	"io/ioutil"
	"log"
	"net/http"
	"os"
	"strconv"
	//"strings"
	"path/filepath"
	"time"

	"github.com/astaxie/beego/logs"
)

type ImageController struct {
	baseController
}

var RegistryIp string
var RegistryStatus bool
var commentTemp = "Inspur image" // TODO: get from mysql in the next release
var sizeunitTemp = "B"

var defaultDockerfilename = "Dockerfile"
var imageProcess = "process_image"

func init() {
	var registryip = os.Getenv("REGISTRY_HOST")
	var registryport = os.Getenv("REGISTRY_PORT")
	RegistryIp = "http://" + registryip + ":" + registryport

	_, err := http.Get(RegistryIp + "/v2/")
	if err != nil {
		RegistryStatus = false
	} else {
		RegistryStatus = true
	}
	log.Printf("%s\t%s\t%s\t", "RegistryStatus status is ", strconv.FormatBool(RegistryStatus), time.Now())
}

// API to get image list
func (p *ImageController) GetImagesAction() {

	var repolist model.RegistryRepo

	// Get the image list from registry v2
	httpresp, err := http.Get(RegistryIp + "/v2/_catalog")
	if err != nil {
		p.internalError(err)
		return
	}

	body, err := ioutil.ReadAll(httpresp.Body)
	if err != nil {
		p.internalError(err)
		return
	}

	err = json.Unmarshal(body, &repolist)
	if err != nil {
		fmt.Println(body)
		p.internalError(err)
		return
	}

	// fmt.Println(repolist)
	/* Interpret the message to api server */
	var imagelist []model.Image
	for _, imagename := range repolist.Names {
		var newImage model.Image
		newImage.ImageName = imagename
		newImage.ImageComment = commentTemp
		//fmt.Println(newImage)
		imagelist = append(imagelist, newImage)
	}
	fmt.Println(imagelist)
	p.Data["json"] = imagelist
	p.ServeJSON()
}

// API to get tag list for a specific image
func (p *ImageController) GetImageDetailAction() {

	var taglist model.RegistryTags

	imageName := p.Ctx.Input.Param(":imagename")

	gettagsurl := "/v2/" + imageName + "/tags/list"

	httpresp, err := http.Get(RegistryIp + gettagsurl)
	if err != nil {
		fmt.Println("url=", gettagsurl)
		p.internalError(err)
		return
	}

	body, err := ioutil.ReadAll(httpresp.Body)
	if err != nil {
		p.internalError(err)
		return
	}

	err = json.Unmarshal(body, &taglist)
	if err != nil {
		fmt.Println(string(body))
		p.internalError(err)
		return
	}
	//fmt.Println(taglist)

	var imagedetail []model.TagDetail
	for _, tagid := range taglist.Tags {
		var tagdetail model.TagDetail
		tagdetail.ImageName = taglist.ImageName
		tagdetail.ImageTag = tagid
		tagdetail.ImageSizeUnit = sizeunitTemp

		// Get version one schema
		getmenifesturl := "/v2/" + taglist.ImageName + "/manifests/" + tagid
		httpresp, err = http.Get(RegistryIp + getmenifesturl)
		if err != nil {
			fmt.Println(getmenifesturl)
			p.internalError(err)
			return
		}

		body, err = ioutil.ReadAll(httpresp.Body)
		if err != nil {
			p.internalError(err)
			return
		}

		var menifest1 model.RegistryMenifest1
		err = json.Unmarshal(body, &menifest1)
		if err != nil {
			fmt.Println(string(body))
			p.internalError(err)
			return
		}

		//fmt.Println((menifest1.History[0])["v1Compatibility"])

		// Interpret it on the frontend
		tagdetail.ImageDetail = (menifest1.History[0])["v1Compatibility"]
		tagdetail.ImageAuthor = ""       //TODO: get the author by frontend simply
		tagdetail.ImageCreationTime = "" //TODO: get the time by frontend simply

		// Get version two schema
		getmenifesturl = RegistryIp + getmenifesturl
		req, _ := http.NewRequest("GET", getmenifesturl, nil)
		req.Header.Set("Accept", "application/vnd.docker.distribution.manifest.v2+json")
		client := http.Client{}
		httpresp, err = client.Do(req)

		body, err = ioutil.ReadAll(httpresp.Body)
		if err != nil {
			p.internalError(err)
			return
		}

		var menifest2 model.RegistryMenifest2
		err = json.Unmarshal(body, &menifest2)
		if err != nil {
			fmt.Println(string(body))
			p.internalError(err)
			return
		}

		tagdetail.ImageId = menifest2.Config.Digest
		tagdetail.ImageSize = menifest2.Config.Size

		var layerconfig model.Menifest2Config
		for _, layerconfig = range menifest2.Layers {
			tagdetail.ImageSize += layerconfig.Size
		}

		// Add the tag detail to list
		imagedetail = append(imagedetail, tagdetail)

	}
	fmt.Println(imagedetail)
	p.Data["json"] = imagedetail
	p.ServeJSON()

}

//  Checking the user priviledge by token
func (p *ImageController) Prepare() {
	user := p.getCurrentUser()
	if user == nil {
		p.CustomAbort(http.StatusUnauthorized, "Need to login first.")
		return
	}
	p.currentUser = user
	p.isSysAdmin = (user.SystemAdmin == 1)
	p.isProjectAdmin = (user.ProjectAdmin == 1)
}

func buildDockerfile(reqImageConfig model.ImageConfig, wr ...io.Writer) error {
	var dockerfilepath = filepath.Join(repoPath, reqImageConfig.ProjectName,
		reqImageConfig.ImageName, reqImageConfig.ImageTag)
	service.SetDockerfilePath(dockerfilepath)

	if len(wr) != 0 {
		return service.BuildDockerfile(reqImageConfig, wr[0])
	}
	return service.BuildDockerfile(reqImageConfig)
}

func (p *ImageController) BuildImageAction() {
	var err error

	//Check user priviledge project admin
	if p.isProjectAdmin == false {
		p.serveStatus(http.StatusForbidden, "Invalid user for project admin")
		return
	}

	reqData, err := p.resolveBody()
	if err != nil {
		p.internalError(err)
		return
	}

	var reqImageConfig model.ImageConfig
	err = json.Unmarshal(reqData, &reqImageConfig)
	if err != nil {
		p.internalError(err)
		return
	}

	//Checking invalid parameters
	err = service.CheckDockerfileConfig(reqImageConfig)
	if err != nil {
		p.serveStatus(http.StatusBadRequest, err.Error())
		return
	}

<<<<<<< HEAD
	err = buildDockerfile(reqImageConfig)
=======
	var dockerfilepath = filepath.Join(repoPath, reqImageConfig.ProjectName,
		reqImageConfig.ImageName, reqImageConfig.ImageTag)
	service.SetDockerfilePath(dockerfilepath)

	service.SetCopyFromPath("")

	err = service.BuildDockerfile(reqImageConfig)
>>>>>>> b3bcb856
	if err != nil {
		p.internalError(err)
		return
	}

	//push to git
	var pushobject pushObject

	pushobject.FileName = defaultDockerfilename
	pushobject.JobName = imageProcess
	pushobject.Value = filepath.Join(reqImageConfig.ProjectName,
		reqImageConfig.ImageName, reqImageConfig.ImageTag)
	pushobject.Extras = filepath.Join(reqImageConfig.ProjectName,
		reqImageConfig.ImageName) + ":" + reqImageConfig.ImageTag
	pushobject.Message = fmt.Sprintf("Build image: %s", pushobject.Extras)

	//Get file list for Jenkis git repo
<<<<<<< HEAD
	uploads, err := service.ListUploadFiles(filepath.Join(repoPath, reqImageConfig.ProjectName, reqImageConfig.ImageName, reqImageConfig.ImageTag))
=======
	uploadpath := filepath.Join(dockerfilepath, "upload")
	uploads, err := service.ListUploadFiles(uploadpath)
>>>>>>> b3bcb856
	if err != nil {
		p.internalError(err)
		return
	}
	// Add upload files
	for _, finfo := range uploads {
		filefullname := filepath.Join(pushobject.Value, "upload", finfo.FileName)
		pushobject.Items = append(pushobject.Items, filefullname)
	}
	// Add Dockerfile
	pushobject.Items = append(pushobject.Items, filepath.Join(pushobject.Value,
		defaultDockerfilename))

	ret, msg, err := InternalPushObjects(&pushobject, &(p.baseController))
	if err != nil {
		p.internalError(err)
		return
	}
	logs.Info("Internal push object: %d %s", ret, msg)
	p.CustomAbort(ret, msg)
}

//TODO
func (p *ImageController) GetImageDockerfileAction() {

	p.serveStatus(200, "Get dockerfile successfully")
	return
}

//TODO
func (p *ImageController) DockerfilePreviewAction() {
	var err error

	//Check user priviledge project admin
	if p.isProjectAdmin == false {
		p.serveStatus(http.StatusForbidden, "Invalid user for project admin")
		return
	}

	reqData, err := p.resolveBody()
	if err != nil {
		p.internalError(err)
		return
	}

	var reqImageConfig model.ImageConfig
	err = json.Unmarshal(reqData, &reqImageConfig)
	if err != nil {
		p.internalError(err)
		return
	}

	//Checking invalid parameters
	err = service.CheckDockerfileConfig(reqImageConfig)
	if err != nil {
		p.serveStatus(http.StatusBadRequest, err.Error())
		return
	}

	err = buildDockerfile(reqImageConfig, p.Ctx.ResponseWriter)
	if err != nil {
		p.internalError(err)
		return
	}
}<|MERGE_RESOLUTION|>--- conflicted
+++ resolved
@@ -242,17 +242,7 @@
 		return
 	}
 
-<<<<<<< HEAD
 	err = buildDockerfile(reqImageConfig)
-=======
-	var dockerfilepath = filepath.Join(repoPath, reqImageConfig.ProjectName,
-		reqImageConfig.ImageName, reqImageConfig.ImageTag)
-	service.SetDockerfilePath(dockerfilepath)
-
-	service.SetCopyFromPath("")
-
-	err = service.BuildDockerfile(reqImageConfig)
->>>>>>> b3bcb856
 	if err != nil {
 		p.internalError(err)
 		return
@@ -270,12 +260,7 @@
 	pushobject.Message = fmt.Sprintf("Build image: %s", pushobject.Extras)
 
 	//Get file list for Jenkis git repo
-<<<<<<< HEAD
-	uploads, err := service.ListUploadFiles(filepath.Join(repoPath, reqImageConfig.ProjectName, reqImageConfig.ImageName, reqImageConfig.ImageTag))
-=======
-	uploadpath := filepath.Join(dockerfilepath, "upload")
-	uploads, err := service.ListUploadFiles(uploadpath)
->>>>>>> b3bcb856
+	uploads, err := service.ListUploadFiles(filepath.Join(repoPath, reqImageConfig.ProjectName, reqImageConfig.ImageName, reqImageConfig.ImageTag, "update"))
 	if err != nil {
 		p.internalError(err)
 		return
