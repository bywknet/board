--- conflicted
+++ resolved
@@ -242,16 +242,6 @@
 		return
 	}
 
-<<<<<<< HEAD
-	//TODO: Skip check and transfer to Lower case
-	//	for index, container := range containerList {
-	//		if container.VolumeMounts.TargetPath != "" && container.VolumeMounts.TargetStorageService == "" {
-	//			sc.serveStatus(http.StatusBadRequest, emptyVolumeTargetStorageServiceErr.Error())
-	//			return
-	//		}
-	//		containerList[index].VolumeMounts.VolumeName = strings.ToLower(container.VolumeMounts.VolumeName)
-	//		containerList[index].Name = strings.ToLower(container.Name)
-	//	}
 
 	//Check CPU Mem request and limit
 	for _, container := range containerList {
@@ -291,7 +281,6 @@
 		}
 	}
 
-=======
 	//delete invalid port to nodeport map in ExternalServiceList, which may have been configured in phase "EXTERNAL_SERVICE"
 	externalServiceList := make([]model.ExternalService, 0)
 	for _, externalService := range configServiceStep.ExternalServiceList {
@@ -310,7 +299,6 @@
 		}
 	}
 	configServiceStep.ExternalServiceList = externalServiceList
->>>>>>> a3d73d7f
 	SetConfigServiceStep(key, configServiceStep.ConfigContainerList(containerList))
 }
 
