package controller

import (
	"encoding/json"
	"errors"
	"fmt"
	"git/inspursoft/board/src/apiserver/service"
	"git/inspursoft/board/src/common/model"
	"git/inspursoft/board/src/common/utils"
	"net/http"
	"strconv"
	"strings"

	"github.com/astaxie/beego/logs"
)

type UserController struct {
	baseController
}

func (u *UserController) Prepare() {
	user := u.getCurrentUser()
	if user == nil {
		u.customAbort(http.StatusUnauthorized, "Need to login first.")
		return
	}
	u.currentUser = user
	u.isSysAdmin = (u.currentUser.SystemAdmin == 1)
	u.isExternalAuth = utils.GetBoolValue("IS_EXTERNAL_AUTH")
}

func (u *UserController) GetUsersAction() {
	username := u.GetString("username")
	email := u.GetString("email")
	pageIndex, _ := u.GetInt("page_index", 0)
	pageSize, _ := u.GetInt("page_size", 0)
	isPaginated := !(pageIndex == 0 && pageSize == 0)
	orderField := u.GetString("order_field", "CREATE_TIME")
	orderAsc, _ := u.GetInt("order_asc", 0)

	var paginatedUsers *model.PaginatedUsers
	var users []*model.User
	var err error
	var fieldName string
	var fieldValue interface{}
	if strings.TrimSpace(username) != "" {
		fieldName = "username"
		fieldValue = username
	} else if strings.TrimSpace(email) != "" {
		fieldName = "email"
		fieldValue = email
	}
	if isPaginated {
		paginatedUsers, err = service.GetPaginatedUsers(fieldName, fieldValue, pageIndex, pageSize, orderField, orderAsc)
		u.Data["json"] = paginatedUsers
	} else {
		users, err = service.GetUsers(fieldName, fieldValue)
		u.Data["json"] = users
	}
	if err != nil {
		u.internalError(err)
		return
	}
<<<<<<< HEAD

=======
>>>>>>> 54b69586
	u.ServeJSON()
}

func (u *UserController) ChangeUserAccount() {

	if u.isExternalAuth && u.currentUser.Username != "admin" {
		logs.Debug("Current AUTH_MODE is external auth.")
		u.internalError(errors.New("Current AUTH_MODE is external auth."))
		return
	}

	reqData, err := u.resolveBody()
	if err != nil {
		u.internalError(err)
		return
	}

	var reqUser model.User
	err = json.Unmarshal(reqData, &reqUser)
	if err != nil {
		u.internalError(err)
		return
	}

	reqUser.ID = u.currentUser.ID

	users, err := service.GetUsers("email", reqUser.Email)
	if err != nil {
		u.internalError(err)
		return
	}

	if !utils.ValidateWithPattern("email", reqUser.Email) {
		u.customAbort(http.StatusBadRequest, "Email content is illegal.")
		return
	}

	if len(users) > 0 && users[0].ID != reqUser.ID {
		u.customAbort(http.StatusConflict, "Email already exists.")
		return
	}

	if !utils.ValidateWithMaxLength(reqUser.Realname, 40) {
		u.customAbort(http.StatusBadRequest, "Realname maximum length is 40 characters.")
		return
	}

	if !utils.ValidateWithMaxLength(reqUser.Comment, 127) {
		u.customAbort(http.StatusBadRequest, "Comment maximum length is 127 characters.")
		return
	}

	reqUser.Email = strings.TrimSpace(reqUser.Email)
	reqUser.Realname = strings.TrimSpace(reqUser.Realname)
	reqUser.Comment = strings.TrimSpace(reqUser.Comment)

	isSuccess, err := service.UpdateUser(reqUser, "email", "realname", "comment")
	if err != nil {
		u.internalError(err)
		return
	}

	if !isSuccess {
		u.customAbort(http.StatusBadRequest, "Failed to change user account.")
	}
}

func (u *UserController) ChangePasswordAction() {
	var err error

	if u.isExternalAuth && u.currentUser.Username != "admin" {
		logs.Debug("Current AUTH_MODE is external auth.")
		u.customAbort(http.StatusMethodNotAllowed, "Current AUTH_MODE is external auth.")
		return
	}

	userID, err := strconv.Atoi(u.Ctx.Input.Param(":id"))
	if err != nil {
		u.internalError(err)
		return
	}
	user, err := service.GetUserByID(int64(userID))
	if err != nil {
		u.internalError(err)
		return
	}
	if user == nil {
		u.customAbort(http.StatusNotFound, "No found user with provided User ID.")
		return
	}

	if !(u.isSysAdmin || u.currentUser.ID == user.ID) {
		u.customAbort(http.StatusForbidden, "Only system admin can change others' password.")
		return
	}

	reqData, err := u.resolveBody()
	if err != nil {
		u.internalError(err)
		return
	}

	var changePassword model.ChangePassword
	err = json.Unmarshal(reqData, &changePassword)
	if err != nil {
		u.internalError(err)
		return
	}

	changePassword.OldPassword = utils.Encrypt(changePassword.OldPassword, u.currentUser.Salt)

	if changePassword.OldPassword != user.Password {
		u.customAbort(http.StatusForbidden, "Old password input is incorrect.")
		return
	}
	if !utils.ValidateWithLengthRange(changePassword.NewPassword, 8, 20) {
		u.customAbort(http.StatusBadRequest, "Password does not satisfy complexity requirement.")
		return
	}
	updateUser := model.User{
		ID:       user.ID,
		Password: utils.Encrypt(changePassword.NewPassword, u.currentUser.Salt),
	}
	isSuccess, err := service.UpdateUser(updateUser, "password")
	if err != nil {
		u.internalError(err)
		return
	}
	if !isSuccess {
		u.customAbort(http.StatusBadRequest, "Failed to change password.")
	}
}

type SystemAdminController struct {
	baseController
}

func (u *SystemAdminController) Prepare() {
	user := u.getCurrentUser()
	if user == nil {
		u.customAbort(http.StatusUnauthorized, "Need to login first.")
		return
	}
	u.currentUser = user
	u.isSysAdmin = (user.SystemAdmin == 1)
	if !u.isSysAdmin {
		u.customAbort(http.StatusForbidden, "Insufficient privileges to manipulate user.")
		return
	}
	u.isExternalAuth = utils.GetBoolValue("IS_EXTERNAL_AUTH")
}

func (u *SystemAdminController) AddUserAction() {

	if u.isExternalAuth {
		logs.Debug("Current AUTH_MODE is external auth.")
		u.customAbort(http.StatusMethodNotAllowed, "Current AUTH_MODE is external auth.")
		return
	}

	var err error
	reqData, err := u.resolveBody()
	if err != nil {
		u.internalError(err)
		return
	}
	var reqUser model.User
	err = json.Unmarshal(reqData, &reqUser)
	if err != nil {
		u.internalError(err)
		return
	}
	if !utils.ValidateWithPattern("username", reqUser.Username) {
		u.customAbort(http.StatusBadRequest, "Username content is illegal.")
		return
	}
	usernameExists, err := service.UserExists("username", reqUser.Username, 0)
	if err != nil {
		u.internalError(err)
		return
	}
	if usernameExists {
		u.customAbort(http.StatusConflict, "Username already exists.")
		return
	}
	if !utils.ValidateWithPattern("email", reqUser.Email) {
		u.customAbort(http.StatusBadRequest, "Email content is illegal.")
		return
	}
	emailExists, err := service.UserExists("email", reqUser.Email, 0)
	if err != nil {
		u.internalError(err)
		return
	}
	if emailExists {
		u.customAbort(http.StatusConflict, "Email already exists.")
		return
	}

	if !utils.ValidateWithLengthRange(reqUser.Password, 8, 20) {
		u.customAbort(http.StatusBadRequest, "Password does not satisfy complexity requirement.")
		return
	}

	if !utils.ValidateWithMaxLength(reqUser.Realname, 40) {
		u.customAbort(http.StatusBadRequest, "Realname maximum length is 40 characters.")
		return
	}

	if !utils.ValidateWithMaxLength(reqUser.Comment, 127) {
		u.customAbort(http.StatusBadRequest, "Comment maximum length is 127 characters.")
		return
	}

	reqUser.Username = strings.TrimSpace(reqUser.Username)
	reqUser.Email = strings.TrimSpace(reqUser.Email)
	reqUser.Realname = strings.TrimSpace(reqUser.Realname)
	reqUser.Comment = strings.TrimSpace(reqUser.Comment)

	isSuccess, err := service.SignUp(reqUser)
	if err != nil {
		u.internalError(err)
		return
	}
	if !isSuccess {
		u.customAbort(http.StatusBadRequest, "Failed to sign up user.")
	}
}

func (u *SystemAdminController) GetUserAction() {

	userID, err := strconv.Atoi(u.Ctx.Input.Param(":id"))
	if err != nil {
		u.internalError(err)
		return
	}
	user, err := service.GetUserByID(int64(userID))
	if err != nil {
		u.internalError(err)
		return
	}
	if user == nil {
		u.customAbort(http.StatusNotFound, "No user found with provided User ID.")
		return
	}
	user.Password = ""
	u.Data["json"] = user
	u.ServeJSON()
}

func (u *SystemAdminController) DeleteUserAction() {
	userID, err := strconv.Atoi(u.Ctx.Input.Param(":id"))
	if err != nil {
		u.customAbort(http.StatusBadRequest, fmt.Sprintf("Invalid user ID: %d", userID))
		return
	}
	user, err := service.GetUserByID(int64(userID))
	if err != nil {
		u.internalError(err)
		return
	}
	if user == nil {
		u.customAbort(http.StatusNotFound, "No user was found with provided ID.")
		return
	}
	if userID == 1 || int64(userID) == u.currentUser.ID {
		u.customAbort(http.StatusBadRequest, "System admin user or current user cannot be deleted.")
		return
	}
	isSuccess, err := service.DeleteUser(int64(userID))
	if err != nil {
		u.internalError(err)
		return
	}
	if !isSuccess {
		u.serveStatus(http.StatusBadRequest, "Failed to delete user.")
	}
}

func (u *SystemAdminController) UpdateUserAction() {

	if u.isExternalAuth && u.currentUser.Username != "admin" {
		logs.Debug("Current AUTH_MODE is external auth.")
		u.customAbort(http.StatusMethodNotAllowed, "Current AUTH_MODE is external auth.")
		return
	}

	var err error
	userID, err := strconv.Atoi(u.Ctx.Input.Param(":id"))
	if err != nil {
		u.serveStatus(http.StatusBadRequest, "Invalid user ID.")
		return
	}
	if u.currentUser.ID == int64(userID) {
		u.customAbort(http.StatusForbidden, "Insufficient privileges.")
		return
	}
	user, err := service.GetUserByID(int64(userID))
	if err != nil {
		u.internalError(err)
		return
	}
	if user == nil {
		u.customAbort(http.StatusNotFound, "No user was found with provided ID.")
		return
	}

	reqData, err := u.resolveBody()
	if err != nil {
		u.internalError(err)
		return
	}

	var reqUser model.User
	err = json.Unmarshal(reqData, &reqUser)
	if err != nil {
		u.internalError(err)
		return
	}
	reqUser.ID = user.ID

	users, err := service.GetUsers("email", reqUser.Email)
	if err != nil {
		u.internalError(err)
		return
	}

	if !utils.ValidateWithPattern("email", reqUser.Email) {
		u.customAbort(http.StatusBadRequest, "Email content is illegal.")
		return
	}

	if len(users) > 0 && users[0].ID != reqUser.ID {
		u.customAbort(http.StatusConflict, "Email already exists.")
		return
	}

	user.Email = reqUser.Email
	user.Realname = reqUser.Realname
	user.Comment = reqUser.Comment

	isSuccess, err := service.UpdateUser(reqUser, "email", "realname", "comment")
	if err != nil {
		u.internalError(err)
		return
	}
	if !isSuccess {
		u.serveStatus(http.StatusBadRequest, "Failed to update user.")
	}
}

func (u *SystemAdminController) ToggleSystemAdminAction() {

	userID, err := strconv.Atoi(u.Ctx.Input.Param(":id"))
	if err != nil {
		u.internalError(err)
		return
	}
	user, err := service.GetUserByID(int64(userID))
	if err != nil {
		u.internalError(err)
		return
	}
	if user == nil {
		u.customAbort(http.StatusNotFound, "No found user with provided user ID.")
		return
	}
	if u.currentUser.ID == user.ID {
		u.customAbort(http.StatusBadRequest, "Self system admin cannot be changed.")
		return
	}

	reqData, err := u.resolveBody()
	if err != nil {
		u.internalError(err)
		return
	}

	var reqUser model.User
	err = json.Unmarshal(reqData, &reqUser)
	if err != nil {
		u.internalError(err)
		return
	}

	user.SystemAdmin = reqUser.SystemAdmin

	isSuccess, err := service.UpdateUser(*user, "system_admin")
	if err != nil {
		u.internalError(err)
		return
	}
	if !isSuccess {
		u.CustomAbort(http.StatusBadRequest, "Failed to toggle user system admin.")
	}
}<|MERGE_RESOLUTION|>--- conflicted
+++ resolved
@@ -61,10 +61,6 @@
 		u.internalError(err)
 		return
 	}
-<<<<<<< HEAD
-
-=======
->>>>>>> 54b69586
 	u.ServeJSON()
 }
 
