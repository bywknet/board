--- conflicted
+++ resolved
@@ -4,6 +4,7 @@
 	"bytes"
 	"io/ioutil"
 	"net/http"
+	"strconv"
 	"strings"
 	"text/template"
 	"time"
@@ -50,8 +51,6 @@
 	return targetURL.String(), nil
 }
 
-<<<<<<< HEAD
-=======
 func getBuildNumber(query interface{}) (int, error) {
 	lastBuildNumberURL, err := generateURL(jenkinsLastBuildNumberTemplateURL, query)
 	if err != nil {
@@ -86,7 +85,6 @@
 	j.ServeJSON()
 }
 
->>>>>>> ee065469
 func (j *JenkinsJobController) Console() {
 	jobName := j.GetString("job_name")
 	if jobName == "" {
@@ -95,13 +93,7 @@
 	}
 
 	query := jobConsole{JobName: jobName}
-<<<<<<< HEAD
 	query.BuildSerialID = j.GetString("build_serial_id", "lastBuild")
-=======
-
-	lastBuildNumber, err := getBuildNumber(query)
-	query.BuildSerialID = j.GetString("build_serial_id", strconv.Itoa(lastBuildNumber+1))
->>>>>>> ee065469
 
 	buildConsoleURL, err := generateURL(jenkinsBuildConsoleTemplateURL, query)
 	if err != nil {
