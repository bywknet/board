--- conflicted
+++ resolved
@@ -176,8 +176,7 @@
 	p.CustomAbort(ret, msg)
 }
 
-<<<<<<< HEAD
-// API to deploy service
+// API to deploy test service
 func (p *ServiceController) DeployServiceTestAction() {
 	var err error
 	var reqServiceConfig model.ServiceConfig
@@ -321,10 +320,7 @@
 
 }
 
-// TODO API to create service config
-=======
 // API to create service config
->>>>>>> bad9f439
 func (p *ServiceController) CreateServiceConfigAction() {
 	var err error
 	reqData, err := p.resolveBody()
