package controller

import (
	"encoding/json"
	"fmt"
	"git/inspursoft/board/src/apiserver/service"
	"git/inspursoft/board/src/common/model"
	"git/inspursoft/board/src/common/utils"
	"net/http"
	"path/filepath"
	"strconv"

	"github.com/astaxie/beego/logs"
)

const (
	deploymentFilename = "deployment.yaml"
	serviceFilename    = "service.yaml"
	serviceProcess     = "process_service"
	apiheader          = "Content-Type: application/yaml"
	deploymentAPI      = "/apis/extensions/v1beta1/namespaces/"
	serviceAPI         = "/api/v1/namespaces/"
	serviceNamespace   = "default" //TODO create in project post
)

var kubeMasterStatus bool

var kubeMasterURL = utils.GetConfig("KUBE_MASTER_URL")
<<<<<<< HEAD
=======

const (
	preparing = iota
	running
	suspending
)
>>>>>>> d67a072a

type ServiceController struct {
	baseController
}

//  Checking the user priviledge by token
func (p *ServiceController) Prepare() {
	user := p.getCurrentUser()
	if user == nil {
		p.CustomAbort(http.StatusUnauthorized, "Need to login first.")
		return
	}
	p.currentUser = user
	p.isSysAdmin = (user.SystemAdmin == 1)
	p.isProjectAdmin = (user.ProjectAdmin == 1)
}

// API to deploy service
func (p *ServiceController) DeployServiceAction() {
	var err error
	var reqServiceConfig model.ServiceConfig
	var pushobject pushObject

	//Judge authority
	if p.isSysAdmin == false && p.isProjectAdmin == false {
		p.CustomAbort(http.StatusForbidden, "Insuffient privileges to manipulate user.")
		return
	}

	serviceID, err := strconv.Atoi(p.Ctx.Input.Param(":id"))
	if err != nil {
		p.internalError(err)
		return
	}
	logs.Info("To check serviceID existing %s", serviceID) //TODO

	//get the request data
	reqData, err := p.resolveBody()
	if err != nil {
		p.internalError(err)
		return
	}

	//prase the request data to struct
	err = json.Unmarshal(reqData, &reqServiceConfig)
	if err != nil {
		p.internalError(err)
		return
	}

	// Check deployment parameters
	err = service.CheckDeploymentYamlPara(reqServiceConfig)
	if err != nil {
		p.CustomAbort(http.StatusBadRequest, err.Error())
		return
	}

	// Check service parameters
	err = service.CheckServiceYamlPara(reqServiceConfig)
	if err != nil {
		p.CustomAbort(http.StatusBadRequest, err.Error())
		return
	}

	//set deployment path
	serviceId := int(reqServiceConfig.ServiceID)
	serviceConfigPath := filepath.Join(repoPath,
		reqServiceConfig.ProjectName, strconv.Itoa(serviceId))
	logs.Debug("Service config path: %s", serviceConfigPath)
	service.SetDeploymentPath(serviceConfigPath)

	//Add registry to container images for deployment
	for index, container := range reqServiceConfig.DeploymentYaml.ContainerList {
		reqServiceConfig.DeploymentYaml.ContainerList[index].BaseImage =
			filepath.Join(registryURL(), container.BaseImage)
	}
	logs.Info(reqServiceConfig)

	//Build deployment yaml file
	err = service.BuildDeploymentYaml(reqServiceConfig)
	if err != nil {
		p.internalError(err)
		return
	}

	//Build service yaml file
	err = service.BuildServiceYaml(reqServiceConfig)
	if err != nil {
		p.internalError(err)
		return
	}

	//serviceNamespace = reqServiceConfig.ProjectName TODO in project

	// Push deployment to jenkins
	pushobject.FileName = deploymentFilename
	pushobject.JobName = serviceProcess
	pushobject.Value = filepath.Join(reqServiceConfig.ProjectName, strconv.Itoa(serviceId))
	pushobject.Message = fmt.Sprintf("Create deployment for project %s service %d",
		reqServiceConfig.ProjectName, reqServiceConfig.ServiceID)
	pushobject.Extras = filepath.Join(kubeMasterURL(), deploymentAPI, serviceNamespace, "/deployments")

	// Add deployment file
	pushobject.Items = []string{filepath.Join(pushobject.Value, deploymentFilename)}

	ret, msg, err := InternalPushObjects(&pushobject, &(p.baseController))
	if err != nil {
		p.internalError(err)
		return
	}
	logs.Info("Internal push deployment object: %d %s", ret, msg)

	//TODO: If fail to create deployment, should not continue to create service

	//Push service to jenkins
	pushobject.FileName = serviceFilename
	pushobject.Message = fmt.Sprintf("Create service for project %s service %d",
		reqServiceConfig.ProjectName, reqServiceConfig.ServiceID)
	pushobject.Extras = filepath.Join(kubeMasterURL(), serviceAPI, serviceNamespace, "/services")

	// Add deployment file
	pushobject.Items = []string{filepath.Join(pushobject.Value, serviceFilename)}

	ret, msg, err = InternalPushObjects(&pushobject, &(p.baseController))
	if err != nil {
		p.internalError(err)
		return
	}
	logs.Info("Internal push service object: %d %s", ret, msg)

	// Update service status in database
	updateService := model.ServiceStatus{ID: int64(serviceID), Status: running,
		Name: reqServiceConfig.ServiceYaml.Name}
	_, err = service.UpdateService(updateService, "name", "status")
	if err != nil {
		p.internalError(err)
		return
	}

	p.CustomAbort(ret, msg)
}

// TODO API to create service config
func (p *ServiceController) CreateServiceConfigAction() {
	var err error
	reqData, err := p.resolveBody()
	if err != nil {
		p.internalError(err)
		return
	}
	var reqServiceProject model.ServiceProject
	err = json.Unmarshal(reqData, &reqServiceProject)
	if err != nil {
		p.internalError(err)
		return
	}
	logs.Info(reqServiceProject)
	//Assign and return Service ID with mysql
	var newservice model.ServiceStatus
	newservice.ProjectID = reqServiceProject.ProjectID
	newservice.ProjectName = reqServiceProject.ProjectName
	newservice.Status = preparing // 0: preparing 1: running 2: suspending
	newservice.OwnerID = p.currentUser.ID

	serviceID, err := service.CreateServiceConfig(newservice)
	if err != nil {
		p.internalError(err)
		return
	}
	p.Data["json"] = strconv.FormatInt(serviceID, 10)
	p.ServeJSON()
}<|MERGE_RESOLUTION|>--- conflicted
+++ resolved
@@ -26,15 +26,12 @@
 var kubeMasterStatus bool
 
 var kubeMasterURL = utils.GetConfig("KUBE_MASTER_URL")
-<<<<<<< HEAD
-=======
 
 const (
 	preparing = iota
 	running
 	suspending
 )
->>>>>>> d67a072a
 
 type ServiceController struct {
 	baseController
