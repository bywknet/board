package controller

import (
	"encoding/json"
	"fmt"
	"git/inspursoft/board/src/apiserver/service"
	"git/inspursoft/board/src/common/model"
	"io/ioutil"
	"net/http"
	"path/filepath"
	"strconv"
	"strings"

	"github.com/ghodss/yaml"

	"k8s.io/client-go/kubernetes"
	"k8s.io/client-go/pkg/api"
	"k8s.io/client-go/pkg/api/v1"
	"k8s.io/client-go/pkg/apis/extensions"

	"github.com/astaxie/beego/logs"
)

type ServiceRollingUpdateController struct {
	baseController
}

func (p *ServiceRollingUpdateController) Prepare() {
	user := p.getCurrentUser()
	if user == nil {
		p.customAbort(http.StatusUnauthorized, "Need to login first.")
		return
	}
	p.currentUser = user
	p.isSysAdmin = (user.SystemAdmin == 1)
}

func (p *ServiceRollingUpdateController) generateRepoPathByProjectName(projectName string) string {
	return filepath.Join(baseRepoPath(), p.currentUser.Username, projectName)
}

func (p *ServiceRollingUpdateController) GetRollingUpdateServiceConfigAction() {
	serviceConfig, _ := p.getServiceConfig()
	if len(serviceConfig.Spec.Template.Spec.Containers) < 1 {
		p.customAbort(http.StatusBadRequest, "Requested service's config is invalid.")
	}

	var imageList []model.ImageIndex
	for _, container := range serviceConfig.Spec.Template.Spec.Containers {
		indexProject := strings.IndexByte(container.Image, '/')
		indexImage := strings.LastIndexByte(container.Image, '/')
		indexTag := strings.LastIndexByte(container.Image, ':')
		imageList = append(imageList, model.ImageIndex{ImageName: container.Image[indexProject+1 : indexTag],
			ImageTag:    container.Image[indexTag+1:],
			ProjectName: container.Image[indexProject+1 : indexImage]})
	}

	p.Data["json"] = imageList
	p.ServeJSON()
}

<<<<<<< HEAD
func (p *ServiceRollingUpdateController) getServiceConfig() (*service.Deployment, string) {
=======
func (p *ServiceRollingUpdateController) getServiceConfig() (*extensions.Deployment, string) {
>>>>>>> 06f80578
	projectName := p.GetString("project_name")
	isExistence, err := service.ProjectExists(projectName)
	if err != nil {
		p.internalError(err)
	}
	if isExistence != true {
		p.customAbort(http.StatusBadRequest, "Project don't exist.")
	}

	serviceName := p.GetString("service_name")
	serviceStatus, err := service.GetServiceByProject(serviceName, projectName)
	if err != nil {
		p.internalError(err)
	}
	if serviceStatus == nil {
		p.customAbort(http.StatusBadRequest, "Service name don't exist.")
	}

	repoPath := p.generateRepoPathByProjectName(projectName)
	absFileName := filepath.Join(repoPath, serviceProcess, strconv.Itoa(int(serviceStatus.ID)), deploymentFilename)
	logs.Info("User: %s get deployment.yaml images info from %s.", p.currentUser.Username, absFileName)

	yamlFile, err := ioutil.ReadFile(absFileName)
	if err != nil {
		p.internalError(err)
	}

<<<<<<< HEAD
	var rcConfig service.Deployment
	err = yaml.Unmarshal(yamlFile, &rcConfig)
=======
	var deploymentConfig extensions.Deployment
	err = yaml.Unmarshal(yamlFile, &deploymentConfig)
>>>>>>> 06f80578
	if err != nil {
		p.internalError(err)
	}

	return &deploymentConfig, projectName
}

func (p *ServiceRollingUpdateController) PatchRollingUpdateServiceAction() {

	var imageList []model.ImageIndex
	reqData, err := p.resolveBody()
	if err != nil {
		p.internalError(err)
	}
	//logs.Debug("reqData %+v\n", string(reqData))
	err = json.Unmarshal(reqData, &imageList)
	if err != nil {
		p.internalError(err)
	}
	logs.Debug("Image list info: %+v\n", imageList)

	serviceConfig, projectName := p.getServiceConfig()
	if len(serviceConfig.Spec.Template.Spec.Containers) != len(imageList) {
		p.customAbort(http.StatusConflict, "Image's config is invalid.")
	}

	var rollingUpdateConfig v1.ReplicationController
	rollingUpdateConfig.Spec.Template = &v1.PodTemplateSpec{}
	for index, container := range serviceConfig.Spec.Template.Spec.Containers {
		image := registryBaseURI() + "/" + imageList[index].ImageName + ":" + imageList[index].ImageTag
		if serviceConfig.Spec.Template.Spec.Containers[index].Image != image {
			rollingUpdateConfig.Spec.Template.Spec.Containers = append(rollingUpdateConfig.Spec.Template.Spec.Containers, v1.Container{
				Name:  container.Name,
				Image: image,
			})
		}
	}

	if len(rollingUpdateConfig.Spec.Template.Spec.Containers) == 0 {
		logs.Info("Nothing to be updated")
		return
	}

	serviceRollConfig, err := json.Marshal(rollingUpdateConfig)
	if err != nil {
		logs.Debug("rollingUpdateConfig %+v\n", rollingUpdateConfig)
		p.internalError(err)
	}
	//logs.Debug("Marshal serviceRollConfig %+v\n", string(serviceRollConfig))

	cli, err := service.K8sCliFactory("", kubeMasterURL(), "v1beta1")
	apiSet, err := kubernetes.NewForConfig(cli)
	if err != nil {
		p.internalError(err)
	}

	d := apiSet.Deployments(projectName)
	patchType := api.StrategicMergePatchType
	deployData, err := d.Patch(serviceConfig.Name, patchType, serviceRollConfig)
	if err != nil {
		logs.Error("Failed to update service %+v\n", err)
		p.internalError(err)
	}
	logs.Debug("New updated deployment: %+v\n", deployData)

	serviceName := deployData.ObjectMeta.Name
	serviceInfo, err := service.GetServiceByProject(serviceName, projectName)
	if err != nil {
		logs.Error("Failed to get project by service name: %+v", err)
		p.internalError(err)
	}
	if serviceInfo == nil {
		logs.Error("Failed to find service info by name: %s", serviceName)
		p.customAbort(http.StatusNotFound, fmt.Sprintf("No found service by name: %s", serviceName))
	}

	//update deployment yaml file
	repoPath := p.generateRepoPathByProjectName(projectName)
	err = service.GenerateYamlFile(filepath.Join(repoPath, serviceProcess, strconv.Itoa(int(serviceInfo.ID)), deploymentFilename), deployData)
	if err != nil {
		logs.Error("Failed to update deployment yaml file:%+v\n", err)
		p.internalError(err)
	}

<<<<<<< HEAD
}
=======
	var pushObject pushObject
	pushObject.UserID = p.currentUser.ID
	pushObject.FileName = deploymentFilename
	pushObject.JobName = rollingUpdate
	pushObject.ProjectName = projectName

	pushObject.Value = ""
	pushObject.Message = fmt.Sprintf("Rolling update service for project %s with service ID %d", projectName, serviceInfo.ID)

	pushObject.Extras = ""

	generateMetaConfiguration(&pushObject, repoPath)
	pushObject.Items = []string{"META.cfg", filepath.Join(serviceProcess, strconv.Itoa(int(serviceInfo.ID)), deploymentFilename)}

	statusCode, message, err := InternalPushObjects(&pushObject, &(p.baseController))
	if err != nil {
		p.internalError(err)
	}
	logs.Info("Internal pushed for rolling update with status: %d and message: %s.", statusCode, message)
}
>>>>>>> 06f80578
<|MERGE_RESOLUTION|>--- conflicted
+++ resolved
@@ -59,11 +59,7 @@
 	p.ServeJSON()
 }
 
-<<<<<<< HEAD
-func (p *ServiceRollingUpdateController) getServiceConfig() (*service.Deployment, string) {
-=======
 func (p *ServiceRollingUpdateController) getServiceConfig() (*extensions.Deployment, string) {
->>>>>>> 06f80578
 	projectName := p.GetString("project_name")
 	isExistence, err := service.ProjectExists(projectName)
 	if err != nil {
@@ -91,13 +87,8 @@
 		p.internalError(err)
 	}
 
-<<<<<<< HEAD
-	var rcConfig service.Deployment
-	err = yaml.Unmarshal(yamlFile, &rcConfig)
-=======
 	var deploymentConfig extensions.Deployment
 	err = yaml.Unmarshal(yamlFile, &deploymentConfig)
->>>>>>> 06f80578
 	if err != nil {
 		p.internalError(err)
 	}
@@ -182,9 +173,6 @@
 		p.internalError(err)
 	}
 
-<<<<<<< HEAD
-}
-=======
 	var pushObject pushObject
 	pushObject.UserID = p.currentUser.ID
 	pushObject.FileName = deploymentFilename
@@ -204,5 +192,4 @@
 		p.internalError(err)
 	}
 	logs.Info("Internal pushed for rolling update with status: %d and message: %s.", statusCode, message)
-}
->>>>>>> 06f80578
+}