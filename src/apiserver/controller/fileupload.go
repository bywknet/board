--- conflicted
+++ resolved
@@ -75,11 +75,7 @@
 			f.customAbort(http.StatusForbidden, "Not member to the current project with provided ID.")
 			return
 		}
-<<<<<<< HEAD
-		f.toFilePath = filepath.Join(imageProcess, reqUploadFile.ImageName, reqUploadFile.TagName, "upload")
-=======
-		f.toFilePath = filepath.Join(reqUploadFile.ProjectName, wrapStringWithSymbol(f.currentUser.Username), "upload")
->>>>>>> c37f6818
+		f.toFilePath = filepath.Join(imageProcess, wrapStringWithSymbol(f.currentUser.Username), "upload")
 	}
 }
 
