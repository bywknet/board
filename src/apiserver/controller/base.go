--- conflicted
+++ resolved
@@ -100,20 +100,12 @@
 	if err != nil {
 		if err == errInvalidToken {
 			newToken, err := signToken(payload)
-<<<<<<< HEAD
-=======
-			token = newToken.TokenString
->>>>>>> 3f5d9e68
 			if err != nil {
-				logs.Error("failed to re-assign token: %+v", err)
+				logs.Error("failed to sign token: %+v\n", err)
 				return nil
 			}
-<<<<<<< HEAD
+			token = newToken.TokenString
 			logs.Info("Token has been re-signed due to timeout.")
-			token = newToken.TokenString
-=======
-			logs.Error("failed to re-assign token due to timeout.")
->>>>>>> 3f5d9e68
 		} else {
 			logs.Error("failed to verify token: %+v\n", err)
 		}
