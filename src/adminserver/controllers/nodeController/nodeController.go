--- conflicted
+++ resolved
@@ -9,13 +9,9 @@
 	"git/inspursoft/board/src/common/utils"
 	"net/http"
 	"strconv"
-<<<<<<< HEAD
 	"strings"
-=======
-
 	"github.com/astaxie/beego"
 	"github.com/astaxie/beego/logs"
->>>>>>> fca73526
 )
 
 type Controller struct {
