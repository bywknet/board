package service

import (
	"encoding/base64"
	"encoding/hex"
	"git/inspursoft/board/src/adminserver/encryption"
	"git/inspursoft/board/src/adminserver/models"
	"io/ioutil"
	"log"
	"os"
	"path"
	"github.com/astaxie/beego/orm"
	"github.com/alyu/configparser"
	uuid "github.com/satori/go.uuid"
	"fmt"
	"time"
)

//VerifyPassword compares the password in cfg with the input one.
func VerifyPassword(passwd *models.Password) (a bool, err string) {
	var statusMessage string = "OK"

	configparser.Delimiter = "="
	cfgPath := path.Join("/go", "/cfgfile/board.cfg")
	//use configparser to read indicated cfg file.
	config, _ := configparser.Read(cfgPath)
	//section sensitive, global refers to all sections.
	section, _ := config.Section("global")
	password := section.ValueOf("board_admin_password")

	//ENCRYPTION
	prvKey, err0 := ioutil.ReadFile("./private.pem")
	if err0 != nil {
		log.Print(err0)
		statusMessage = "BadRequest"
	}
	test, err1 := base64.StdEncoding.DecodeString(passwd.Value)
	if err1 != nil {
		log.Print(err1)
		statusMessage = "BadRequest"
	}

	input := string(encryption.Decrypt("rsa", test, prvKey))

	return (input == password), statusMessage
}

//Initialize save the account information into a file.
func Initialize(acc *models.Account) string {
	var statusMessage string = "OK"

	_, pubKey := encryption.GenKey("rsa")
	ciphertext := encryption.Encrypt("rsa", []byte(acc.Password), pubKey)

	err1 := os.Rename("./private.pem", "./private_acc.pem")
	if err1 != nil {
		log.Print(err1)
		statusMessage = "BadRequest"
	}

	o := orm.NewOrm()
	o.Using("mysql-db2")
	account := models.Account{Username: acc.Username, Password: hex.EncodeToString(ciphertext)}

	if o.Read(&models.Account{Id: 1}) == orm.ErrNoRows {
		if _, err := o.Insert(&account); err != nil {
			log.Print(err)
			statusMessage = "BadRequest"
		}	
	} else {
		if _, err := o.Update(&account); err != nil {
			log.Print(err)
			statusMessage = "BadRequest"
		}	
	}

	if statusMessage == "OK" {
		o2 := orm.NewOrm()
		o2.Using("default")
		status := models.InitStatusInfo{Id: 1}
		err := o2.Read(&status)
		if err == orm.ErrNoRows {
			fmt.Println("not found")
		} else if err == orm.ErrMissPK {
			fmt.Println("pk missing")
		} 
		if status.Status == models.InitStatusThird {
			status.InstallTime = time.Now().Unix()
			status.Status = models.InitStatusFalse
			o2.Update(&status, "InstallTime", "Status")
		}
	}

	return statusMessage
}

//Login allow user to use account information to login adminserver.
func Login(acc *models.Account) (bool, string, string) {
	var statusMessage string = "OK"
	var permission bool

	o := orm.NewOrm()
	o.Using("mysql-db2")
	account := models.Account{Id: 1}
	err := o.Read(&account)
	if err == orm.ErrNoRows {
		fmt.Println("not found")
	} else if err == orm.ErrMissPK {
		fmt.Println("pk missing")
	} 
	username := account.Username
	ciphertext := account.Password

	prvKey, err2 := ioutil.ReadFile("./private_acc.pem")
	if err2 != nil {
		log.Print(err2)
		statusMessage = "BadRequest"
	}
	test, err3 := hex.DecodeString(ciphertext)
	if err3 != nil {
		log.Print(err3)
		statusMessage = "BadRequest"
	}
	password := string(encryption.Decrypt("rsa", test, prvKey))

	if acc.Username == username && acc.Password == password {
		permission = true
	} else {
		permission = false
	}

	var token string = ""
	if permission == true {
		u, err := uuid.NewV4()
		if err != nil {
			log.Println(err)
			statusMessage = "BadRequest"
		}
		token = u.String()

		newtoken := models.Token{Id: 1, Token: token, Time: time.Now().Unix()}
		o2 := orm.NewOrm()
		o2.Using("default")
		if o2.Read(&models.Token{Id: 1}) == orm.ErrNoRows {
			if _, err := o2.Insert(&newtoken); err != nil {
				log.Print(err)
				statusMessage = "BadRequest"
			}	
		} else {
			if _, err := o2.Update(&newtoken); err != nil {
				log.Print(err)
				statusMessage = "BadRequest"
			}	
		}
	}
	return permission, statusMessage, token
}


//Install method is called when first open the admin server.
func Install() models.InitStatus {
	o := orm.NewOrm()
	status := models.InitStatusInfo{Id: 1}
	err := o.Read(&status)

	if err == orm.ErrNoRows {
    	fmt.Println("not found")
	} else if err == orm.ErrMissPK {
    	fmt.Println("pk missing")
	} 

	return status.Status
}

//CreateUUID creates a file with an UUID in it.
func CreateUUID() string {
	var statusMessage string = "OK"

<<<<<<< HEAD
	u, err := uuid.NewV4()
=======
	cfgPath := path.Join("/go", "/cfgfile/board.cfg")
	err := os.Rename(cfgPath, cfgPath+".bak1")
	if err != nil {
		if !os.IsNotExist(err) { // fine if the file does not exists
			log.Print(err)
			statusMessage = "BadRequest"
		}
	}
	err = os.Rename(cfgPath+".tmp", cfgPath)
	if err != nil {
		if !os.IsNotExist(err) { // fine if the file does not exists
			log.Print(err)
			statusMessage = "BadRequest"
		}
	}

	statusMessage = Shutdown(cfgpath)

	err = Execute(cfgpath + "/prepare")
>>>>>>> 3c779754
	if err != nil {
		log.Println(err)
		statusMessage = "BadRequest"
	}

	folderPath := path.Join(os.Getenv("GOPATH"), "/secrets")
    if _, err := os.Stat(folderPath); os.IsNotExist(err) {
        os.Mkdir(folderPath, os.ModePerm) 
        os.Chmod(folderPath, os.ModePerm)
	}

	uuidPath := path.Join(os.Getenv("GOPATH"), "/secrets/initialAdminPassword")
	if _, err = os.Stat(uuidPath); os.IsNotExist(err) {
		f, err := os.Create(uuidPath)
		if err != nil {
			log.Print(err)
			statusMessage = "BadRequest"
		}
		f.WriteString(u.String())
		defer f.Close()
	}
	
	return statusMessage
}

//ValidateUUID compares input with the UUID stored in the specified file.
func ValidateUUID(input string) (a bool, b string) {
	var statusMessage string = "OK"

	uuidPath := path.Join(os.Getenv("GOPATH"), "/secrets/initialAdminPassword")
	f, err := ioutil.ReadFile(uuidPath)
	if err != nil {
		log.Print(err)
		statusMessage = "BadRequest"
	}

	result := (input == string(f))
	if result == true {
		os.Remove(uuidPath)

		o := orm.NewOrm()
		status := models.InitStatusInfo{Id: 1}
		err = o.Read(&status)
		if err == orm.ErrNoRows {
    		fmt.Println("not found")
		} else if err == orm.ErrMissPK {
    		fmt.Println("pk missing")
		} 
		if status.Status == models.InitStatusTrue {
			status.InstallTime = time.Now().Unix()
			status.Status = models.InitStatusFirst
			o.Update(&status, "InstallTime", "Status")
		}
	}

	return result, statusMessage
}


func VerifyToken(input string) bool {
	o := orm.NewOrm()
	token := models.Token{Id: 1}
	err := o.Read(&token)
	if err == orm.ErrNoRows {
		fmt.Println("not found")
		return false
	} else if err == orm.ErrMissPK {
		fmt.Println("pk missing")
		return false
	} 

	if input == token.Token && (time.Now().Unix()-token.Time)<=1800 {
		return true
	} else {
		return false
	}
}<|MERGE_RESOLUTION|>--- conflicted
+++ resolved
@@ -176,29 +176,7 @@
 func CreateUUID() string {
 	var statusMessage string = "OK"
 
-<<<<<<< HEAD
 	u, err := uuid.NewV4()
-=======
-	cfgPath := path.Join("/go", "/cfgfile/board.cfg")
-	err := os.Rename(cfgPath, cfgPath+".bak1")
-	if err != nil {
-		if !os.IsNotExist(err) { // fine if the file does not exists
-			log.Print(err)
-			statusMessage = "BadRequest"
-		}
-	}
-	err = os.Rename(cfgPath+".tmp", cfgPath)
-	if err != nil {
-		if !os.IsNotExist(err) { // fine if the file does not exists
-			log.Print(err)
-			statusMessage = "BadRequest"
-		}
-	}
-
-	statusMessage = Shutdown(cfgpath)
-
-	err = Execute(cfgpath + "/prepare")
->>>>>>> 3c779754
 	if err != nil {
 		log.Println(err)
 		statusMessage = "BadRequest"
