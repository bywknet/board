import { NgModule } from '@angular/core';
import { CoreModule } from '../core/core.module';
import { AngularEchartsModule } from 'angular2-echarts';
import { ChartComponent } from './chart/chart.component';
import { HeaderComponent } from './header/header.component';
import { ConfirmationDialogComponent } from './confirmation-dialog/confirmation-dialog.component';
import { InlineAlertComponent } from './inline-alert/inline-alert.component';
import { GlobalMessageComponent } from './global-message/global-message.component';
import { CheckItemExistingDirective } from './directives/check-item-existing.directive';
import { CheckItemIdenticalDirective } from './directives/check-item-identical.directive';

import { MessageService } from './message-service/message.service';
import { AuthGuard, ServiceGuard } from './auth-guard.service';
import { CheckItemPatternDirective } from "./directives/check-item-pattern.directive";
import { ChangePasswordComponent } from "./change-password/change-password.component";
import { AccountSettingComponent } from "./account-setting/account-setting.component";

import { ValidateOnBlurDirective } from './directives/validate-onblur.directive';
import { WebsocketService } from './websocket-service/websocket.service';

@NgModule({
  imports: [
    CoreModule,
    AngularEchartsModule
  ],
  declarations: [
    ChartComponent,
    HeaderComponent, 
    ConfirmationDialogComponent,
    InlineAlertComponent,
    GlobalMessageComponent,
    CheckItemExistingDirective,
    CheckItemIdenticalDirective,
    CheckItemPatternDirective,
    ValidateOnBlurDirective,
    ChangePasswordComponent,
    AccountSettingComponent
  ],
  exports: [
    CoreModule,
    AngularEchartsModule,
    ChartComponent,
    HeaderComponent,
    ConfirmationDialogComponent,
    InlineAlertComponent,
    GlobalMessageComponent,
    CheckItemExistingDirective,
    CheckItemIdenticalDirective,
    CheckItemPatternDirective,
    ValidateOnBlurDirective
  ],
  providers: [
    AuthGuard,
<<<<<<< HEAD
    ServiceGuard,
    MessageService
=======
    MessageService,
    WebsocketService
>>>>>>> f4d65671
  ]
})
export class SharedModule {}<|MERGE_RESOLUTION|>--- conflicted
+++ resolved
@@ -51,13 +51,9 @@
   ],
   providers: [
     AuthGuard,
-<<<<<<< HEAD
     ServiceGuard,
-    MessageService
-=======
     MessageService,
     WebsocketService
->>>>>>> f4d65671
   ]
 })
 export class SharedModule {}