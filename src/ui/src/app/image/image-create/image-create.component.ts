--- conflicted
+++ resolved
@@ -136,14 +136,8 @@
         this.onBuildCompleted.emit();
         this.isOpen = false;
       } else if (msg.target == MESSAGE_TARGET.CANCEL_BUILD_IMAGE) {
-<<<<<<< HEAD
         this.imageService.cancelConsole(this.projectName).then(() => {
-          this.onBuildCompleted.emit();
-          this.isOpen = false;
-=======
-        this.imageService.cancelConsole("process_image").then(() => {
           this.cleanImageConfig();
->>>>>>> 7a1aa30c
         });
       }
     })
