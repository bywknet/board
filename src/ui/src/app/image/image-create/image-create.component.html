<clr-modal [(clrModalOpen)]="modalOpened" [clrModalSize]="'lg'" [clrModalClosable]="false"
           [clrModalPreventClose]="true">
  <div class="modal-title title-container">
    <h4 class="modal-title">{{ "IMAGE.CREATE_IMAGE_TITLE" | translate }}</h4>
    <button class="close"
            [ngClass]="{'disabled':isBuildImageWIP || isUploadFileWIP}"
            (click)="modalOpened = false"
            [disabled]="isBuildImageWIP || isUploadFileWIP">X
    </button>
  </div>
  <div class="modal-body modal-body-reset-position">
    <div class="modal-body-container" [ngSwitch]="imageBuildMethod">
      <div class="create-image-container">
        <ng-template [ngSwitchCase]="createImageMethod.Template">
          <div class="from-temp-container" [style.height.px]="500">
            <div class="line-container">
              <label class="base-text">{{"IMAGE.CREATE_IMAGE_SELECT_IMAGE_TEMP" | translate}}:</label>
              <cs-dropdown class="base-margin-left"
                           [dropdownDisabled]="isBuildImageWIP"
                           [dropdownWidth]="230"
                           [dropdownDefaultText]="'Docker File Template'"
                           [dropdownMustBeSelect]="false"
                           [dropdownList]="imageTemplateList"
                           [dropdownListTextKey]="'name'">
              </cs-dropdown>
            </div>
            <cs-input [inputIsRequired]="true"
                      [inputPattern]="patternNewImageName"
                      [inputLabel]="'IMAGE.CREATE_IMAGE_NEW_IMAGE_NAME'|translate"
                      [customerValidatorAsyncFunc]="checkImageNameFun"
                      [validatorMessage]="[{validatorKey: 'pattern', validatorMessage: 'IMAGE.CREATE_IMAGE_NAME_TAG_PATTERN'}]"
                      [disabled]="isBuildImageWIP"
                      [simpleFiled]="customerNewImage.image_name"
                      (onCheck)="customerNewImage.image_name = $event;updateFileListAndPreviewInfo()">
            </cs-input>
            <cs-input [inputIsRequired]="true"
                      [inputPattern]="patternNewImageTag"
                      [inputLabel]="'IMAGE.CREATE_IMAGE_IMAGE_TAG'|translate"
                      [customerValidatorAsyncFunc]="checkImageTagFun"
                      [disabled]="isBuildImageWIP"
                      [validatorMessage]="[{validatorKey: 'pattern', validatorMessage: 'IMAGE.CREATE_IMAGE_NAME_TAG_PATTERN'}]"
                      [simpleFiled]="customerNewImage.image_tag"
                      (onCheck)="customerNewImage.image_tag = $event;updateFileListAndPreviewInfo()">
            </cs-input>
            <div class="base-image-container base-margin-top">
              <div class="base-image-source-container">
                <label class="base-text">{{"IMAGE.CREATE_IMAGE_BASE_IMAGE" | translate}}:
                  <span style="color: red">*</span>
                </label>
                <input type="radio"
                       class="base-image-radio"
                       name="baseImageSource"
                       id="radFromDocker"
                       [value]="1"
                       [disabled]="isBuildImageWIP"
                       [(ngModel)]="baseImageSource"
                       (click)="cleanBaseImageInfo(false)"
                       checked>
                <label for="radFromDocker" class="base-image-source">Docker Hub</label>
                <input type="radio"
                       class="base-image-radio"
                       name="baseImageSource"
                       id="radFromBoard"
                       [value]="2"
                       [disabled]="isBuildImageWIP"
                       [(ngModel)]="baseImageSource"
                       (click)="cleanBaseImageInfo(true)">
                <label for="radFromBoard" class="base-image-source">Board Registry</label>
              </div>
              <cs-input *ngIf="baseImageSource == 1"
                        class="margin-left-180"
                        [inputIsRequired]="true"
                        [inputPattern]="patternBaseImage"
                        [validatorMessage]="[{validatorKey: 'pattern', validatorMessage: 'IMAGE.CREATE_IMAGE_BASE_IMAGE_PATTERN'}]"
                        [inputType]="2"
                        [disabled]="isBuildImageWIP"
                        [simpleFiled]="customerNewImage.image_dockerfile.image_base"
                        (onCheck)="customerNewImage.image_dockerfile.image_base = $event;getDockerFilePreviewInfo()">
              </cs-input>
              <div *ngIf="baseImageSource == 2" class="board-registry-container">
                <cs-dropdown class="margin-left-120"
                             [dropdownWidth]="200"
                             [dropdownList]="imageList"
                             [dropdownDisabled]="isBuildImageWIP"
                             [dropdownDefaultText]="'IMAGE.CREATE_IMAGE_BASE_IMAGE_SELECT' | translate"
                             [dropdownListTextKey]="'image_name'"
                             (onChange)="setBaseImage($event)">
                </cs-dropdown>
                <span *ngIf="isGetImageDetailListWip" class="spinner spinner-sm"></span>
                <cs-dropdown *ngIf="selectedImage"
                             class="margin-left-5"
                             [dropdownWidth]="100"
                             [dropdownDisabled]="isBuildImageWIP"
                             [dropdownList]="imageDetailList"
                             [dropdownMustBeSelect]="false"
                             [dropdownDefaultText]="imageDetailList[0]?.image_tag"
                             [dropdownListTextKey]="'image_tag'"
                             (onChange)="setBaseImageDetail($event)">
                </cs-dropdown>
              </div>
            </div>
            <cs-input [inputPattern]="patternEntryPoint"
                      [inputLabel]="'IMAGE.CREATE_IMAGE_IMAGE_ENTRYPOINT'|translate"
                      [disabled]="isBuildImageWIP"
                      [simpleFiled]="customerNewImage.image_dockerfile.image_entrypoint"
                      (onCheck)="customerNewImage.image_dockerfile.image_entrypoint = $event;getDockerFilePreviewInfo()">
            </cs-input>
            <cs-input [inputType]="1"
                      [inputLabel]="'IMAGE.CREATE_IMAGE_IMAGE_ENV'|translate"
                      [disabled]="isBuildImageWIP"
                      [simpleFiled]="envsDescription"
                      (onEdit)="isOpenEnvironment = true"></cs-input>
            <cs-input-array [inputArraySource]="imageVolume"
                            [inputArrayPattern]="patternVolume"
                            [inputArrayDisabled]="isBuildImageWIP"
                            [inputArrayLabelText]="'IMAGE.CREATE_IMAGE_IMAGE_VOLUME'|translate"
                            (onCheck)="getDockerFilePreviewInfo()"
                            (onMinus)="getDockerFilePreviewInfo()">
            </cs-input-array>
            <cs-input-array [inputArraySource]="imageRun"
                            [inputArrayPattern]="patternRun"
                            [inputArrayDisabled]="isBuildImageWIP"
                            [inputArrayLabelText]="'IMAGE.CREATE_IMAGE_IMAGE_RUN'|translate"
                            (onCheck)="getDockerFilePreviewInfo()"
                            (onMinus)="getDockerFilePreviewInfo()">
            </cs-input-array>
            <cs-input-array [inputArraySource]="imageExpose"
                            [inputArrayPattern]="patternExpose"
                            [inputArrayDisabled]="isBuildImageWIP"
                            [inputArrayLabelText]="'IMAGE.CREATE_IMAGE_IMAGE_EXPOSE'|translate"
                            (onCheck)="getDockerFilePreviewInfo()"
                            (onMinus)="getDockerFilePreviewInfo()">
            </cs-input-array>
            <cs-input [inputPattern]="patternCopyPath"
                      [inputLabel]="'IMAGE.CREATE_IMAGE_UPLOAD_ARCHIVES' | translate"
                      [disabled]="isBuildImageWIP"
                      [simpleFiled]="uploadCopyToPath"
                      (onCheck)="uploadCopyToPath = $event;updateFileListAndPreviewInfo()">
            </cs-input>
            <div class="line-container base-margin-top">
              <label class="base-text">{{"IMAGE.CREATE_IMAGE_UPLOAD_FILE_LIST" | translate}}:</label>
              ﻿<input type="file"
                      class="upload-file-input"
                      [disabled]="isUploadDisabled"
                      (change)="uploadFile($event)"
                      accept="*.*">
              <span *ngIf="isUploadFileWIP" class="spinner spinner-sm"></span>
            </div>
            <div *ngIf="isUploadFileWIP" class="line-container base-margin-top">
              <label class="base-text"></label>
              <cs-progress class="base-margin-left" [progressData]="uploadProgressValue"></cs-progress>
            </div>
            <div class="file-list"
                 *ngFor="let file of filesList.get(customerNewImage.image_name)">
              <clr-icon *ngIf="!isBuildImageWIP" class="dynamic-icon" shape="minus"
                        (click)="removeFile(file)"></clr-icon>
              {{file.file_name}}
            </div>
            <cs-input [inputLabel]="'IMAGE.CREATE_IMAGE_COMMAND'|translate"
                      [disabled]="isBuildImageWIP"
                      [simpleFiled]="customerNewImage.image_dockerfile.image_cmd"
                      (onCheck)="customerNewImage.image_dockerfile.image_cmd = $event;getDockerFilePreviewInfo()">
            </cs-input>
          </div>
        </ng-template>
        <ng-template [ngSwitchCase]="createImageMethod.DockerFile">
          <div class="from-docker-file-container">
            <cs-input [inputIsRequired]="true"
                      [inputPattern]="patternNewImageName"
                      [inputLabel]="'IMAGE.CREATE_IMAGE_NEW_IMAGE_NAME'|translate"
                      [validatorMessage]="[{validatorKey: 'pattern', validatorMessage: 'IMAGE.CREATE_IMAGE_NAME_TAG_PATTERN'}]"
                      [disabled]="nameAndTagDisabledDockerFile"
                      [customerValidatorAsyncFunc]="checkImageNameFun"
                      [simpleFiled]="customerNewImage.image_name"
                      (onCheck)="customerNewImage.image_name = $event">
            </cs-input>
            <cs-input [inputIsRequired]="true"
                      [inputPattern]="patternNewImageTag"
                      [inputLabel]="'IMAGE.CREATE_IMAGE_IMAGE_TAG'|translate"
                      [disabled]="nameAndTagDisabledDockerFile"
                      [validatorMessage]="[{validatorKey: 'pattern', validatorMessage: 'IMAGE.CREATE_IMAGE_NAME_TAG_PATTERN'}]"
                      [customerValidatorAsyncFunc]="checkImageTagFun"
                      [simpleFiled]="customerNewImage.image_tag"
                      (onCheck)="customerNewImage.image_tag = $event">
            </cs-input>
            <div *ngIf="!isSelectedDockerFile" class="line-container base-margin-top">
              <label class="base-text">{{"IMAGE.CREATE_IMAGE_SELECT_DOCKER_FILE" | translate}}:</label>
              <input type="file" class="upload-file-input" accept="*.*"
                     [disabled]="isUploadDisabled" (change)="selectDockerFile($event)">
            </div>
            <div *ngIf="isSelectedDockerFile" class="file-info-container">
              <label>{{"IMAGE.CREATE_IMAGE_SELECTED_FILE_INFO" | translate}}:</label>
              <table class="table table-vertical">
                <tbody>
                <tr>
                  <th><span class="file-title">{{"IMAGE.CREATE_IMAGE_FILE_NAME" | translate}}:</span></th>
                  <td>{{selectedDockerFile?.name}}</td>
                </tr>
                <tr>
                  <th><span class="file-title">{{"IMAGE.CREATE_IMAGE_FILE_SIZE" | translate}}:</span></th>
                  <td>{{selectedDockerFile?.size | size}}</td>
                </tr>
                <tr>
                  <th><span class="file-title">{{"IMAGE.CREATE_IMAGE_FILE_LAST_MODIFY" | translate}}:</span></th>
                  <td>{{selectedDockerFile?.lastModifiedDate | date:'short'}}</td>
                </tr>
                </tbody>
              </table>
            </div>
            <div class="line-container base-margin-top">
              <label class="base-text">{{"IMAGE.CREATE_IMAGE_UPLOAD_FILE_LIST" | translate}}:</label>
              ﻿<input type="file" class="upload-file-input" [disabled]="isUploadDisabled"
                      (change)="uploadFile($event)" accept="*.*">
              <span *ngIf="isUploadFileWIP" class="spinner spinner-sm"></span>
            </div>
            <div class="file-list" *ngFor="let file of filesList.get(customerNewImage.image_name)">
              <clr-icon *ngIf="!isBuildImageWIP" class="dynamic-icon" shape="minus"
                        (click)="removeFile(file)"></clr-icon>
              {{file.file_name}}
            </div>
            <div *ngIf="isUploadFileWIP" class="line-container base-margin-top">
              <label class="base-text"></label>
              <cs-progress class="base-margin-left" [progressData]="uploadProgressValue"></cs-progress>
            </div>
          </div>
        </ng-template>
        <ng-template [ngSwitchCase]="createImageMethod.ImagePackage">
          <div class="from-docker-file-container">
            <cs-input [inputIsRequired]="true"
                      [inputPattern]="patternNewImageName"
                      [inputLabel]="'IMAGE.CREATE_IMAGE_NEW_IMAGE_NAME'|translate"
                      [disabled]="isBuildImageWIP"
                      [validatorMessage]="[{validatorKey: 'pattern', validatorMessage: 'IMAGE.CREATE_IMAGE_NAME_TAG_PATTERN'}]"
                      [customerValidatorAsyncFunc]="checkImageNameFun"
                      [simpleFiled]="customerNewImage.image_name"
                      (onCheck)="customerNewImage.image_name = $event">
            </cs-input>
            <cs-input [inputIsRequired]="true"
                      [inputPattern]="patternNewImageTag"
                      [inputLabel]="'IMAGE.CREATE_IMAGE_IMAGE_TAG'|translate"
                      [disabled]="isBuildImageWIP"
                      [validatorMessage]="[{validatorKey: 'pattern', validatorMessage: 'IMAGE.CREATE_IMAGE_NAME_TAG_PATTERN'}]"
                      [customerValidatorAsyncFunc]="checkImageTagFun"
                      [simpleFiled]="customerNewImage.image_tag"
                      (onCheck)="customerNewImage.image_tag = $event">
            </cs-input>
            <div *ngIf="uploadTarPackageName == ''" class="line-container base-margin-top">
              <label class="base-text">{{"IMAGE.CREATE_IMAGE_UPLOAD_TAR" | translate}}:</label>
              ﻿<input type="file"
                      class="upload-file-input"
                      [disabled]="isUploadDisabled"
                      (change)="uploadFile($event)"
                      accept="application/x-tar">
              <span *ngIf="isUploadFileWIP" class="spinner spinner-sm"></span>
            </div>
            <div *ngIf="isUploadFileWIP" class="line-container base-margin-top">
              <label class="base-text"></label>
              <cs-progress class="base-margin-left" [progressData]="uploadProgressValue"></cs-progress>
            </div>
            <div *ngIf="uploadTarPackageName != ''" class="line-container base-margin-top">
              <label class="base-text">{{"IMAGE.CREATE_IMAGE_UPLOAD_TAR" | translate}}:</label>
              <label class="tar-package-name">{{uploadTarPackageName}}</label>
            </div>
          </div>
        </ng-template>
      </div>
      <div class="console-container">
<<<<<<< HEAD
        <textarea #areaStatus title="" id="areaStatus" class="area-status"
                  readonly>{{consoleText | translate}}</textarea>
        <div *ngIf="imageBuildMethod == createImageMethod.Template || imageBuildMethod == createImageMethod.DockerFile"
             class="build-btn-container">
=======
        <textarea #areaStatus title="" id="areaStatus" class="area-status" readonly>{{consoleText | translate}}</textarea>
        <div class="build-btn-container">
>>>>>>> 63b5a15d
          <button class="btn btn-primary default-primary"
                  [disabled]="isBuildDisabled"
                  (click)="buildImage()">
            {{"IMAGE.CREATE_IMAGE_BUILD_IMAGE" | translate}}
          </button>
          <button class="btn btn-primary default-primary"
                  *ngIf="isBuildImageWIP"
                  [disabled]="cancelButtonDisable"
                  (click)="cancelBuildImage()">
            {{cancelCaption | translate}}
          </button>
          <span *ngIf="isBuildImageWIP" class="spinner spinner-sm"></span>
        </div>
      </div>
    </div>
    <environment-value *ngIf="isOpenEnvironment"
                       [inputEnvsData]="defaultEnvsData"
                       (closeNotification)="isOpenEnvironment = false"
                       (onConfirm)="setEnvironment($event)">
    </environment-value>
    <clr-modal [(clrModalOpen)]="cancelInfo.isShow" [clrModalClosable]="false">
      <h3 class="modal-title">{{ cancelInfo.title | translate }}</h3>
      <div class="modal-body">
        <p>{{ cancelInfo.message | translate }}</p>
      </div>
      <div class="modal-footer">
        <button type="button"
                class="btn btn-outline"
                (click)="cancelInfo.isShow  = false">
          {{ 'BUTTON.NO' | translate }}
        </button>
        <button type="button"
                class="btn btn-primary"
                (click)="cancelBuildImageBehavior()">
          {{ 'BUTTON.YES' | translate }}
        </button>
      </div>
    </clr-modal>
  </div>
</clr-modal><|MERGE_RESOLUTION|>--- conflicted
+++ resolved
@@ -265,15 +265,8 @@
         </ng-template>
       </div>
       <div class="console-container">
-<<<<<<< HEAD
-        <textarea #areaStatus title="" id="areaStatus" class="area-status"
-                  readonly>{{consoleText | translate}}</textarea>
-        <div *ngIf="imageBuildMethod == createImageMethod.Template || imageBuildMethod == createImageMethod.DockerFile"
-             class="build-btn-container">
-=======
         <textarea #areaStatus title="" id="areaStatus" class="area-status" readonly>{{consoleText | translate}}</textarea>
         <div class="build-btn-container">
->>>>>>> 63b5a15d
           <button class="btn btn-primary default-primary"
                   [disabled]="isBuildDisabled"
                   (click)="buildImage()">
