--- conflicted
+++ resolved
@@ -20,12 +20,7 @@
   curPageSize = 15;
   curPageIndex = 1;
   recordTotalCount = 1;
-<<<<<<< HEAD
-  ViewMethod = ViewMethod;
-  viewMethod: ViewMethod = ViewMethod.vmList;
-=======
   viewMethod: ViewMethod = ViewMethod.List;
->>>>>>> 53b71235
 
   constructor(private helmService: HelmService,
               private resolver: ComponentFactoryResolver,
