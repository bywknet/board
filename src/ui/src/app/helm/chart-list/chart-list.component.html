--- conflicted
+++ resolved
@@ -2,12 +2,6 @@
     <h1>{{"HELM.CHART_LIST_TITTLE" | translate}}({{repoInfo.name}})</h1>
     <div class="chart-title-action">
         <a href="javascript:void(0)">
-<<<<<<< HEAD
-            <clr-icon (click)="viewMethod = ViewMethod.vmList" [class.active]="viewMethod == 'list'" shape="view-list"></clr-icon>
-        </a>
-        <a href="javascript:void(0)">
-            <clr-icon (click)="viewMethod = ViewMethod.vmCard" [class.active]="viewMethod == 'card'" shape="view-cards"></clr-icon>
-=======
             <clr-icon (click)="setViewMethod('List')"
                       [class.active]="viewMethod == 'list'"
                       shape="view-list"></clr-icon>
@@ -16,7 +10,6 @@
             <clr-icon (click)="setViewMethod('Card')"
                       [class.active]="viewMethod == 'card'"
                       shape="view-cards"></clr-icon>
->>>>>>> 53b71235
         </a>
         <button class="btn btn-primary" (click)="showUploadChart()">
             {{"HELM.UPLOAD_CHART_TITLE" | translate}}</button>
