--- conflicted
+++ resolved
@@ -13,11 +13,8 @@
 import { KibanaModule } from "../kibana/kibana.module";
 import { GrafanaModule } from "../grafana/grafana.module";
 import { StorageModule } from "../storage/storage.module";
-<<<<<<< HEAD
 import { HelmModule } from "../helm/helm.module";
-=======
 import { ResourceModule } from "../resource/resource.module";
->>>>>>> 97b66597
 
 @NgModule({
   exports: [
@@ -35,11 +32,8 @@
     KibanaModule,
     GrafanaModule,
     StorageModule,
-<<<<<<< HEAD
-    HelmModule
-=======
+    HelmModule,
     ResourceModule
->>>>>>> 97b66597
   ]
 })
 export class FeatureModule {}