<div #messageContainer></div>
<div *ngIf="noneContainerToConnect"><b>
  {{'ServiceControlConsole.ContainerListEmpty' | translate}}.
</b></div>
<div *ngIf="hasContainerToConnect" class="clr-row console-container">
  <div class="clr-row top-container">
    <div class="clr-row clr-align-content-center upload-download-container">
      <a href="javascript: void(0)"
         (click)="downloadFile()"
         [class.disabled]="curReadyState !== 1 || isActionInWIP">
        <clr-icon shape="download-cloud"></clr-icon>
      </a>
      <lib-input-ex [inputDisabled]="curReadyState !== 1 || isActionInWIP"
                    [inputLabel]="'ServiceControlConsole.downloadFileLabel' | translate"
                    [inputLabelWidth]="220"
                    (commitEvent)="curDownLoadPath = $event">
      </lib-input-ex>
    </div>
<<<<<<< HEAD
    <div *ngFor="let serviceContainer of serviceDetailInfo.serviceContainers; let i = index"
         class="clr-row clr-flex-column container-info-container"
         [class.active]="curActiveIndex === i">
      <div class="clr-row">
        <span><b>{{'ServiceControlConsole.PodName' | translate}}:</b></span>
        <span>{{serviceContainer.podName}}</span>
      </div>
      <div class="clr-row">
        <span><b>{{'ServiceControlConsole.ContainerName' | translate}}:</b></span>
        <span>{{serviceContainer.containerName}}</span>
=======

    <div class="clr-row clr-align-content-center upload-download-container">
      <a href="javascript: void(0)"
         (click)="uploadFile()"
         [class.disabled]="curReadyState !== 1 || isActionInWIP">
        <clr-icon shape="upload-cloud"></clr-icon>
      </a>
      <lib-input-ex [inputDisabled]="curReadyState !== 1 || isActionInWIP"
                    [inputLabel]="'ServiceControlConsole.UploadFileLabel' | translate"
                    [inputLabelWidth]="220"
                    (commitEvent)="curUploadPath = $event">
      </lib-input-ex>
      <input type="file"
             class="upload-file-input"
             [disabled]="curReadyState !== 1 || isActionInWIP"
             (change)="changeUploadFile($event)"
             accept="*.*">
    </div>
  </div>
  <div class="clr-row clr-flex-nowrap bottom-container">
    <div class="clr-row left-info-container">
      <div class="clr-row container-info-container">
        <span>{{'ServiceControlConsole.Status' | translate}}:</span>
        <span [ngStyle]="statusStyle">{{status | translate}}</span>
>>>>>>> 9ad4ab9c
      </div>
      <div *ngFor="let serviceContainer of serviceDetailInfo.service_Containers; let i = index"
           class="clr-row clr-flex-column container-info-container"
           [class.active]="curActiveIndex === i">
        <div class="clr-row">
          <span><b>{{'ServiceControlConsole.PodName' | translate}}:</b></span>
          <span>{{serviceContainer.PodName}}</span>
        </div>
        <div class="clr-row">
          <span><b>{{'ServiceControlConsole.ContainerName' | translate}}:</b></span>
          <span>{{serviceContainer.ContainerName}}</span>
        </div>
        <div class="clr-row clr-justify-content-end">
          <a href="javascript: void(0)"
             [class.disabled]="isActionInWIP"
             (click)="buildSocketConnect(serviceContainer, i)">
            <clr-icon shape="connect" class="connect"></clr-icon>
          </a>
        </div>
      </div>
    </div>
    <div class="terminal-container">
      <div #terminalContainer></div>
    </div>
  </div>
</div>
<|MERGE_RESOLUTION|>--- conflicted
+++ resolved
@@ -16,19 +16,6 @@
                     (commitEvent)="curDownLoadPath = $event">
       </lib-input-ex>
     </div>
-<<<<<<< HEAD
-    <div *ngFor="let serviceContainer of serviceDetailInfo.serviceContainers; let i = index"
-         class="clr-row clr-flex-column container-info-container"
-         [class.active]="curActiveIndex === i">
-      <div class="clr-row">
-        <span><b>{{'ServiceControlConsole.PodName' | translate}}:</b></span>
-        <span>{{serviceContainer.podName}}</span>
-      </div>
-      <div class="clr-row">
-        <span><b>{{'ServiceControlConsole.ContainerName' | translate}}:</b></span>
-        <span>{{serviceContainer.containerName}}</span>
-=======
-
     <div class="clr-row clr-align-content-center upload-download-container">
       <a href="javascript: void(0)"
          (click)="uploadFile()"
@@ -52,18 +39,17 @@
       <div class="clr-row container-info-container">
         <span>{{'ServiceControlConsole.Status' | translate}}:</span>
         <span [ngStyle]="statusStyle">{{status | translate}}</span>
->>>>>>> 9ad4ab9c
       </div>
-      <div *ngFor="let serviceContainer of serviceDetailInfo.service_Containers; let i = index"
+      <div *ngFor="let serviceContainer of serviceDetailInfo.serviceContainers; let i = index"
            class="clr-row clr-flex-column container-info-container"
            [class.active]="curActiveIndex === i">
         <div class="clr-row">
           <span><b>{{'ServiceControlConsole.PodName' | translate}}:</b></span>
-          <span>{{serviceContainer.PodName}}</span>
+          <span>{{serviceContainer.podName}}</span>
         </div>
         <div class="clr-row">
           <span><b>{{'ServiceControlConsole.ContainerName' | translate}}:</b></span>
-          <span>{{serviceContainer.ContainerName}}</span>
+          <span>{{serviceContainer.containerName}}</span>
         </div>
         <div class="clr-row clr-justify-content-end">
           <a href="javascript: void(0)"
