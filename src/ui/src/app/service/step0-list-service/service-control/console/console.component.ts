--- conflicted
+++ resolved
@@ -16,19 +16,12 @@
 import { FitAddon } from 'xterm-addon-fit';
 import { WebLinksAddon } from 'xterm-addon-web-links';
 import { SearchAddon } from 'xterm-addon-search';
-<<<<<<< HEAD
+import { HttpErrorResponse, HttpEvent, HttpEventType, HttpProgressEvent, HttpResponse } from '@angular/common/http';
 import { AppInitService } from '../../../../shared.service/app-init.service';
 import { K8sService } from '../../../service.k8s';
 import { Service, ServiceContainer, ServiceDetailInfo } from '../../../service.types';
-=======
-import { HttpErrorResponse, HttpEvent, HttpEventType, HttpProgressEvent, HttpResponse } from '@angular/common/http';
-import { Service } from '../../../service';
-import { AppInitService } from '../../../../shared.service/app-init.service';
-import { K8sService } from '../../../service.k8s';
-import { ServiceContainer, ServiceDetailInfo } from '../../../service.types';
 import { MessageService } from '../../../../shared.service/message.service';
 import { GlobalAlertType } from '../../../../shared/shared.types';
->>>>>>> 9ad4ab9c
 
 @Component({
   selector: 'app-console',
@@ -75,19 +68,13 @@
     this.k8sService.getServiceDetail(this.service.serviceId).subscribe(
       (res: ServiceDetailInfo) => {
         this.serviceDetailInfo = res;
-<<<<<<< HEAD
-        this.changeRef.detectChanges();
+        const containers = this.serviceDetailInfo.serviceContainers;
+        if (containers.length > 0) {
+          this.serviceDetailInfo.serviceContainers = containers.filter(value =>
+            value.securityContext === false && value.initContainer === false);
+        }
         if (this.serviceDetailInfo.serviceContainers.length > 0) {
           this.buildSocketConnect(this.serviceDetailInfo.serviceContainers[0], 0);
-=======
-        const containers = this.serviceDetailInfo.service_Containers;
-        if (containers.length > 0) {
-          this.serviceDetailInfo.service_Containers = containers.filter(value =>
-            value.SecurityContext === false && value.InitContainer === false);
-        }
-        if (this.serviceDetailInfo.service_Containers.length > 0) {
-          this.buildSocketConnect(this.serviceDetailInfo.service_Containers[0], 0);
->>>>>>> 9ad4ab9c
         }
         this.changeRef.detectChanges();
       }
@@ -108,15 +95,15 @@
   }
 
   get hasContainerToConnect(): boolean {
-    return this.serviceDetailInfo.service_Containers.length > 0;
+    return this.serviceDetailInfo.serviceContainers.length > 0;
   }
 
   get noneContainerToConnect(): boolean {
-    return this.serviceDetailInfo.service_Containers.length === 0;
+    return this.serviceDetailInfo.serviceContainers.length === 0;
   }
 
   get wsUrl(): string {
-    const host = `wss://${this.appInitService.systemInfo.board_host}`;
+    const host = `ws://${this.appInitService.systemInfo.board_host}`;
     const path = `/api/v1/pods/${this.service.serviceProjectId}/${this.curPodName}/shell`;
     const params = `?token=${this.appInitService.token}&container=${this.curContainerName}`;
     return `${host}${path}${params}`;
@@ -280,7 +267,7 @@
     this.messageService.cleanNotification();
     const formData = new FormData();
     formData.append('upload_file', this.curUploadFile, this.curUploadFile.name);
-    this.k8sService.uploadFile(this.service.service_project_id, this.curPodName, this.curContainerName, this.curUploadPath, formData)
+    this.k8sService.uploadFile(this.service.serviceProjectId, this.curPodName, this.curContainerName, this.curUploadPath, formData)
       .subscribe((res: HttpEvent<any>) => {
           if (res.type === HttpEventType.UploadProgress || res.type === HttpEventType.DownloadProgress) {
             this.updateProgressEvent.emit(res);
@@ -310,7 +297,7 @@
     }
     this.isActionInWIPChange.emit(true);
     this.messageService.cleanNotification();
-    this.k8sService.downloadFile(this.service.service_project_id, this.curPodName, this.curContainerName, this.curDownLoadPath).subscribe(
+    this.k8sService.downloadFile(this.service.serviceProjectId, this.curPodName, this.curContainerName, this.curDownLoadPath).subscribe(
       (res: HttpEvent<any>) => {
         if (res.type === HttpEventType.DownloadProgress) {
           this.updateProgressEvent.emit(res);
