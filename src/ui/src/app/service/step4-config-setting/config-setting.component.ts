import { Component, OnInit, AfterContentChecked, ViewChildren, QueryList, Injector } from '@angular/core';
import {
  PHASE_EXTERNAL_SERVICE,
  PHASE_CONFIG_CONTAINERS,
  Container,
  ServiceStepPhase,
  UIServiceStep4,
  UIServiceStep3,
  ExternalService
} from '../service-step.component';
import { CsInputComponent } from "../../shared/cs-components-library/cs-input/cs-input.component";
import { ServiceStepBase } from "../service-step";
<<<<<<< HEAD
=======
import { Response } from "@angular/http";
>>>>>>> f81246a2
import { ValidationErrors } from "@angular/forms/forms";

@Component({
  styleUrls: ["./config-setting.component.css"],
  templateUrl: './config-setting.component.html'
})
export class ConfigSettingComponent extends ServiceStepBase implements OnInit, AfterContentChecked {
  @ViewChildren(CsInputComponent) inputComponents: QueryList<CsInputComponent>;
  patternServiceName: RegExp = /^[a-z]([-a-z0-9]*[a-z0-9])+$/;
  dropDownListNum: Array<number>;
  showAdvanced: boolean = true;
  showExternal: boolean = false;
  showCollaborative: boolean = false;
  isInputComponentsValid = false;
  uiPreData: UIServiceStep3 = new UIServiceStep3();

  constructor(protected injector: Injector) {
    super(injector);
    this.dropDownListNum = Array<number>();
  }

  ngAfterContentChecked() {
    this.isInputComponentsValid = true;
    if (this.inputComponents) {
      this.inputComponents.forEach(item => {
        if (!item.valid) {
          this.isInputComponentsValid = false;
        }
      });
    }
  }

  ngOnInit() {
    this.k8sService.getServiceConfig(PHASE_CONFIG_CONTAINERS).then(res => {
      this.uiPreData = res as UIServiceStep3;
    });
    this.k8sService.getServiceConfig(this.stepPhase).then(res => {
      this.uiBaseData = res;
    });
    for (let i = 1; i <= 100; i++) {
      this.dropDownListNum.push(i)
    }
  }

  get stepPhase(): ServiceStepPhase {
    return PHASE_EXTERNAL_SERVICE
  }

  get uiData(): UIServiceStep4 {
    return this.uiBaseData as UIServiceStep4;
  }

  get checkServiceNameFun() {
    return this.checkServiceName.bind(this);
  }

  checkServiceName(control: HTMLInputElement): Promise<ValidationErrors | null> {
<<<<<<< HEAD
    return this.k8sService.checkServiceExist(this.uiData.projectName, control.value).then((isExist) => {
      return isExist ? {serviceExist: "SERVICE.STEP_4_SERVICE_NAME_EXIST"} : null;
    });
=======
    return this.k8sService.checkServiceExist(this.uiData.projectName, control.value)
      .then(() => null)
      .catch(err => {
        if (err && err instanceof Response && (err as Response).status == 409) {
          return {serviceExist: "SERVICE.STEP_4_SERVICE_NAME_EXIST"}
        } else {
          return null;
        }
      });
>>>>>>> f81246a2
  }

  setNodePort(index: number, port: number) {
    this.uiData.externalServiceList[index].node_config.node_port = Number(port).valueOf();
  }

  addContainerInfo() {
    this.uiData.externalServiceList.push(new ExternalService());
  }

  removeContainerInfo(index: number) {
    this.uiData.externalServiceList.splice(index, 1);
  }

  getContainerDropdownText(index: number): string {
    let result = this.uiData.externalServiceList[index].container_name;
    return result == "" ? "SERVICE.STEP_4_SELECT_CONTAINER" : result;
  }

  getContainerPortDropdownText(index: number): string {
    let result = this.uiData.externalServiceList[index].node_config.target_port;
    return result == 0 ? "SERVICE.STEP_4_SELECT_PORT" : result.toString();
  }

  setExternalInfo(container: Container, index: number) {
    this.uiData.externalServiceList[index].container_name = container.name;
  }

  getContainerPorts(containerName: string): Array<number> {
    let result: Array<number> = Array<number>();
    this.uiPreData.containerList.forEach((container: Container) => {
      if (container.name == containerName) {
        result = container.container_port;
      }
    });
    return result;
  }

  forward(): void {
    this.k8sService.setServiceConfig(this.uiData.uiToServer()).then(() => {
      this.k8sService.stepSource.next({index: 6, isBack: false});
    });
  }

  backUpStep(): void {
    this.k8sService.stepSource.next({index: 3, isBack: true});
  }
}<|MERGE_RESOLUTION|>--- conflicted
+++ resolved
@@ -10,10 +10,7 @@
 } from '../service-step.component';
 import { CsInputComponent } from "../../shared/cs-components-library/cs-input/cs-input.component";
 import { ServiceStepBase } from "../service-step";
-<<<<<<< HEAD
-=======
 import { Response } from "@angular/http";
->>>>>>> f81246a2
 import { ValidationErrors } from "@angular/forms/forms";
 
 @Component({
@@ -71,11 +68,6 @@
   }
 
   checkServiceName(control: HTMLInputElement): Promise<ValidationErrors | null> {
-<<<<<<< HEAD
-    return this.k8sService.checkServiceExist(this.uiData.projectName, control.value).then((isExist) => {
-      return isExist ? {serviceExist: "SERVICE.STEP_4_SERVICE_NAME_EXIST"} : null;
-    });
-=======
     return this.k8sService.checkServiceExist(this.uiData.projectName, control.value)
       .then(() => null)
       .catch(err => {
@@ -85,7 +77,6 @@
           return null;
         }
       });
->>>>>>> f81246a2
   }
 
   setNodePort(index: number, port: number) {
