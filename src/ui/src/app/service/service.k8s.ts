import { Injectable } from '@angular/core';
import { Subject } from 'rxjs/Subject';
import { Observable } from 'rxjs/Observable';
import { AppInitService } from "../app.init.service";
import { Http, Headers, RequestOptions, Response, RequestOptionsArgs } from "@angular/http";
import { Project } from "../project/project";
import { BuildImageDockerfileData, Image, ImageDetail } from "../image/image";
import { ServerServiceStep, ServiceStepPhase, UiServiceFactory, UIServiceStepBase } from "./service-step.component";

@Injectable()
export class K8sService {
  stepSource: Subject<{index: number, isBack: boolean}> = new Subject<{index: number, isBack: boolean}>();
  step$: Observable<{index: number, isBack: boolean}> = this.stepSource.asObservable();

  get defaultHeader(): Headers {
    let headers = new Headers();
    headers.append('Content-Type', 'application/json');
    headers.append('token', this.appInitService.token);
    return headers;
  }

  constructor(private http: Http,
              private appInitService: AppInitService) {
  }

  cancelBuildService(): void {
    this.deleteServiceConfig()
      .then(isDelete => {
        this.stepSource.next({index: 0, isBack: false});
      })
      .catch(() => {
      });
  }

<<<<<<< HEAD
  checkServiceExist(projectName: string, serviceName: string): Promise<boolean> {
=======
  checkServiceExist(projectName: string, serviceName: string): Promise<any> {
>>>>>>> f81246a2
    return this.http.get(`/api/v1/services/exists`, {
      headers: this.defaultHeader,
      params: {project_name: projectName, service_name: serviceName}
    }).toPromise()
<<<<<<< HEAD
      .then((res: Response) => {
        this.appInitService.chainResponse(res);
        return res.text().toLocaleLowerCase() == "true";
      })
=======
      .then((res: Response) => this.appInitService.chainResponse(res))
>>>>>>> f81246a2
      .catch(err => Promise.reject(err));
  }

  getServiceConfig(phase: ServiceStepPhase): Promise<UIServiceStepBase> {
    return this.http.get(`/api/v1/services/config`, {
      headers: this.defaultHeader,
      params: {phase: phase}
    }).toPromise()
      .then((res: Response) => {
        this.appInitService.chainResponse(res);
        let stepBase = UiServiceFactory.getInstance(phase);
        return stepBase.serverToUi(res.json());
      })
      .catch(err => Promise.reject(err));
  }

  setServiceConfig(config: ServerServiceStep): Promise<any> {
    let option: RequestOptionsArgs = {
      headers: this.defaultHeader,
      params: {
        phase: config.phase,
        project_id: config.project_id,
        service_name: config.service_name,
        instance: config.instance
      }
    };
    return this.http.post(`/api/v1/services/config`, config.postData, option)
      .toPromise()
      .then((res: Response) => this.appInitService.chainResponse(res))
      .catch(err => Promise.reject(err));
  }

  deleteServiceConfig(): Promise<any> {
    return this.http
      .delete(`/api/v1/services/config`, {headers: this.defaultHeader})
      .toPromise()
      .then((res: Response) => {
        this.appInitService.chainResponse(res);
      })
      .catch(err => Promise.reject(err));
  }

  deleteDeployment(serviceId: number): Promise<any> {
    return this.http
      .delete(`/api/v1/services/${serviceId}/deployment`, {headers: this.defaultHeader})
      .toPromise()
      .then((res: Response) => this.appInitService.chainResponse(res))
      .catch(err => Promise.reject(err));
  }

  serviceDeployment(): Promise<number> {
    return this.http.post(`/api/v1/services/deployment`, {}, {
      headers: this.defaultHeader
    }).toPromise()
      .then((res: Response) => {
        this.appInitService.chainResponse(res);
        let resJson = res.json();
        return resJson["project_id"]
      })
      .catch(err => Promise.reject(err));
  }

  getContainerDefaultInfo(image_name: string, image_tag: string, project_name: string): Promise<BuildImageDockerfileData> {
    return this.http.get(`/api/v1/images/dockerfile`, {
      headers: this.defaultHeader,
      params: {image_name: image_name, project_name: project_name, image_tag: image_tag}
    }).toPromise()
      .then((res: Response) => {
        this.appInitService.chainResponse(res);
        return res.json();
      })
      .catch(err => Promise.reject(err));
  }

  getProjects(projectName?: string): Promise<Project[]> {
    return this.http.get('/api/v1/projects', {
      headers: this.defaultHeader,
      params: {'project_name': projectName}
    }).toPromise()
      .then((res: Response) => {
        this.appInitService.chainResponse(res);
        return res.json();
      })
      .catch(err => Promise.reject(err));
  }

  getDeployStatus(serviceName: string): Promise<Object> {
    let options = new RequestOptions({
      headers: this.defaultHeader
    });
    return this.http.get(`/api/v1/services/status/${serviceName}`, options).toPromise()
      .then((res: Response) => {
        this.appInitService.chainResponse(res);
        return res.json();
      })
      .catch(err => Promise.reject(err));
  }

  getImages(image_name?: string, image_list_page?: number, image_list_page_size?: number): Promise<Image[]> {
    let options = new RequestOptions({
      headers: this.defaultHeader,
      params: {
        'image_name': image_name,
        'image_list_page': image_list_page.toString(),
        'image_list_page_size': image_list_page_size.toString()
      }
    });
    return this.http.get("/api/v1/images", options).toPromise()
      .then((res: Response) => {
        this.appInitService.chainResponse(res);
        return res.json();
      })
      .catch(err => Promise.reject(err));
  }

  getImageDetailList(image_name: string): Promise<ImageDetail[]> {
    let options = new RequestOptions({
      headers: this.defaultHeader
    });
    return this.http.get(`/api/v1/images/${image_name}`, options)
      .toPromise()
      .then((res: Response) => {
        this.appInitService.chainResponse(res);
        return res.json();
      })
      .catch(err => Promise.reject(err));
  }

  getServices(pageIndex?: number, pageSize?: number): Promise<any> {
    return this.http
      .get(`/api/v1/services`, {
        headers: this.defaultHeader,
        params: {
          'page_index': pageIndex,
          'page_size': pageSize
        }
      })
      .toPromise()
      .then((res: Response) => {
        this.appInitService.chainResponse(res);
        return res.json();
      })
      .catch(err => Promise.reject(err));
  }

  getServiceDetail(serviceName: string): Promise<any> {
    return this.http
      .get(`/api/v1/services/info/${serviceName}`, {headers: this.defaultHeader})
      .toPromise()
      .then((res: Response) => {
        this.appInitService.chainResponse(res);
        return res.json();
      })
      .catch(err => Promise.reject(err));
  }

  deleteService(serviceID: number): Promise<any> {
    return this.http
      .delete(`/api/v1/services/${serviceID}`, {headers: this.defaultHeader})
      .toPromise()
      .then(res => this.appInitService.chainResponse(res))
      .catch(err => Promise.reject(err));
  }

  toggleServiceStatus(serviceID: number, isStart: 0 | 1): Promise<any> {
    return this.http
      .put(`/api/v1/services/${serviceID}/toggle`, {service_toggle: isStart}, {headers: this.defaultHeader})
      .toPromise()
      .then(res => this.appInitService.chainResponse(res))
      .catch(err => Promise.reject(err));
  }

  toggleServicePublicity(serviceID: number, service_togglable: 0 | 1): Promise<any> {
    return this.http
      .put(`/api/v1/services/${serviceID}/publicity`, {service_public: service_togglable}, {headers: this.defaultHeader})
      .toPromise()
      .then(res => this.appInitService.chainResponse(res))
      .catch(err => Promise.reject(err));
  }

  getConsole(jobName: string, buildSerialId?: string): Promise<string> {
    return this.http
      .get(`/api/v1/jenkins-job/console`, {
        headers: this.defaultHeader,
        params: {
          "job_name": jobName,
          "build_serial_id": buildSerialId
        }
      })
      .toPromise()
      .then((res: Response) => {
        this.appInitService.chainResponse(res);
        return res.text();
      })
      .catch(err => Promise.reject(err));
  }

  getNodesList(): Promise<any> {
    return this.http
      .get(`/api/v1/nodes`, {headers: this.defaultHeader})
      .toPromise()
      .then((res: Response) => {
        this.appInitService.chainResponse(res);
        return res.json();
      })
      .catch(err => Promise.reject(err));
  }

  addServiceRoute(serviceURL: string, serviceIdentity: string): Promise<any> {
    return this.http
      .post(`/api/v1/services/info`, {}, {
        headers: this.defaultHeader,
        params: {
          'service_url': serviceURL,
          'service_identity': serviceIdentity
        }
      })
      .toPromise()
      .then(res => this.appInitService.chainResponse(res))
      .catch(err => Promise.reject(err));
  }

  setServiceScale(serviceID: number, scale: number): Promise<any> {
    return this.http
      .put(`/api/v1/services/${serviceID}/scale`, {service_scale: scale}, {headers: this.defaultHeader})
      .toPromise()
      .then(res => this.appInitService.chainResponse(res))
      .catch(err => Promise.reject(err));
  }
}<|MERGE_RESOLUTION|>--- conflicted
+++ resolved
@@ -32,23 +32,12 @@
       });
   }
 
-<<<<<<< HEAD
-  checkServiceExist(projectName: string, serviceName: string): Promise<boolean> {
-=======
   checkServiceExist(projectName: string, serviceName: string): Promise<any> {
->>>>>>> f81246a2
     return this.http.get(`/api/v1/services/exists`, {
       headers: this.defaultHeader,
       params: {project_name: projectName, service_name: serviceName}
     }).toPromise()
-<<<<<<< HEAD
-      .then((res: Response) => {
-        this.appInitService.chainResponse(res);
-        return res.text().toLocaleLowerCase() == "true";
-      })
-=======
       .then((res: Response) => this.appInitService.chainResponse(res))
->>>>>>> f81246a2
       .catch(err => Promise.reject(err));
   }
 
