--- conflicted
+++ resolved
@@ -1,10 +1,5 @@
-<<<<<<< HEAD
 import { Injectable, Type } from '@angular/core';
-import { HttpHeaders, HttpResponse } from '@angular/common/http';
-=======
-import { Injectable } from '@angular/core';
-import { HttpClient, HttpHeaders, HttpParams, HttpRequest, HttpResponse } from '@angular/common/http';
->>>>>>> 9ad4ab9c
+import { HttpHeaders, HttpParams, HttpRequest, HttpResponse } from '@angular/common/http';
 import { Observable, Subject, zip } from 'rxjs';
 import { map } from 'rxjs/operators';
 import { ServiceStepDataBase, ServiceStepPhase } from './service-step.component';
@@ -388,7 +383,7 @@
       responseType: 'blob',
       params: httpParams
     });
-    return this.http.request<any>(req);
+    return this.httpModel.request<any>(req);
   }
 
   uploadFile(projectId: number, podName, containerName, destPath: string, formData: FormData): Observable<any> {
@@ -399,6 +394,6 @@
       reportProgress: true,
       params: httpParams
     });
-    return this.http.request<any>(req);
+    return this.httpModel.request<any>(req);
   }
 }