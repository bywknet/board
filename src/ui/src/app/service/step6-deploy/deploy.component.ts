/**
 * Created by liyanq on 9/17/17.
 */
import { Component, Injector, OnDestroy, OnInit } from "@angular/core"
import { Subscription } from "rxjs/Subscription";
import { Message } from "../../shared/message-service/message";
import { BUTTON_STYLE } from "../../shared/shared.const";
import { WebsocketService } from "../../shared/websocket-service/websocket.service";
import { ServiceStepBase } from "../service-step";
import { HttpErrorResponse } from "@angular/common/http"
import { PHASE_ENTIRE_SERVICE, ServiceStepPhase, UIServiceStepBase } from "../service-step.component";

@Component({
  templateUrl: "./deploy.component.html",
  styleUrls: ["./deploy.component.css"]
})
export class DeployComponent extends ServiceStepBase implements OnInit, OnDestroy {
  boardHost: string;
  isDeployed: boolean = false;
  isDeploySuccess: boolean = false;
  isInDeployWIP: boolean = false;
  serviceID: number = 0;
  consoleText: string = "";
  processImageSubscription: Subscription;
  _confirmSubscription: Subscription;

  constructor(protected injector: Injector,
              private webSocketService: WebsocketService,
  ) {
    super(injector);
    this.boardHost = this.appInitService.systemInfo['board_host'];
  }

  ngOnInit() {
    this._confirmSubscription = this.messageService.messageConfirmed$.subscribe((next: Message) => {
      this.k8sService.deleteDeployment(this.serviceID)
        .then(() => {
          if (this.processImageSubscription) {
            this.processImageSubscription.unsubscribe();
          }
          this.k8sService.stepSource.next({index: 0, isBack: false});
        })
        .catch(err => {
          this.messageService.dispatchError(err);
          if (this.processImageSubscription) {
            this.processImageSubscription.unsubscribe();
          }
          this.k8sService.stepSource.next({index: 0, isBack: false});
        })
    });
  }

  ngOnDestroy() {
    this._confirmSubscription.unsubscribe();
  }

  get stepPhase(): ServiceStepPhase {
    return PHASE_ENTIRE_SERVICE;
  }

  get uiData(): UIServiceStepBase {
    return this.uiBaseData;
  }

  serviceDeploy() {
    if (!this.isDeployed) {
      this.isDeployed = true;
      this.isInDeployWIP = true;
      this.consoleText = "SERVICE.STEP_6_DEPLOYING";
      this.k8sService.serviceDeployment()
<<<<<<< HEAD
        .then(serviceID => {
          this.serviceID = serviceID;
          this.processImageSubscription = this.webSocketService
            .connect(`ws://${this.boardHost}/api/v1/jenkins-job/console?job_name=process_service&token=${this.appInitService.token}`)
            .subscribe((obs: MessageEvent) => {
              this.consoleText = <string>obs.data;
              let consoleTextArr: Array<string> = this.consoleText.split(/[\n]/g);
              if (consoleTextArr.find(value => value.indexOf("Finished: SUCCESS") > -1)) {
                this.isDeploySuccess = true;
                this.isInDeployWIP = false;
                this.processImageSubscription.unsubscribe();
              }
              if (consoleTextArr.find(value => value.indexOf("Finished: FAILURE") > -1)) {
=======
        .then(res => {
          this.serviceID = res['service_id'];
          let projectName = res['project_name'];
            this.processImageSubscription = this.webSocketService
              .connect(`ws://${this.boardHost}/api/v1/jenkins-job/console?job_name=${projectName}&token=${this.appInitService.token}`)
              .subscribe((obs: MessageEvent) => {
                this.consoleText = <string>obs.data;
                let consoleTextArr: Array<string> = this.consoleText.split(/[\n]/g);
                if (consoleTextArr.find(value => value.indexOf("Finished: SUCCESS") > -1)) {
                  this.isDeploySuccess = true;
                  this.isInDeployWIP = false;
                  this.processImageSubscription.unsubscribe();
                }
                if (consoleTextArr.find(value => value.indexOf("Finished: FAILURE") > -1)) {
                  this.isDeploySuccess = false;
                  this.isInDeployWIP = false;
                  this.processImageSubscription.unsubscribe();
                }
              }, err => err, () => {
>>>>>>> 42f63aed
                this.isDeploySuccess = false;
                this.isInDeployWIP = false;
                this.processImageSubscription.unsubscribe();
              }
            }, err => err, () => {
              this.isDeploySuccess = false;
              this.isInDeployWIP = false;
            });
        })
        .catch(err => {
          if (err instanceof HttpErrorResponse && (err as HttpErrorResponse).status == 400) {
            let errMessage = new Message();
            errMessage.message = (err as HttpErrorResponse).message;
            this.messageService.globalMessage(errMessage)
          } else {
            this.messageService.dispatchError(err);
          }
          this.isDeploySuccess = false;
          this.isInDeployWIP = false;
        })
    }
  }

  deleteDeploy(): void {
    let m: Message = new Message();
    m.title = "SERVICE.STEP_6_CANCEL_TITLE";
    m.buttons = BUTTON_STYLE.DELETION;
    m.message = "SERVICE.STEP_6_CANCEL_MSG";
    this.messageService.announceMessage(m);
  }

  deployComplete(): void {
    this.k8sService.stepSource.next({isBack: false, index: 0});
  }

  backStep(): void {
    this.k8sService.stepSource.next({index: 4, isBack: true});
  }
}<|MERGE_RESOLUTION|>--- conflicted
+++ resolved
@@ -68,11 +68,11 @@
       this.isInDeployWIP = true;
       this.consoleText = "SERVICE.STEP_6_DEPLOYING";
       this.k8sService.serviceDeployment()
-<<<<<<< HEAD
-        .then(serviceID => {
-          this.serviceID = serviceID;
+        .then(res => {
+          this.serviceID = res['service_id'];
+          let projectName = res['project_name'];
           this.processImageSubscription = this.webSocketService
-            .connect(`ws://${this.boardHost}/api/v1/jenkins-job/console?job_name=process_service&token=${this.appInitService.token}`)
+            .connect(`ws://${this.boardHost}/api/v1/jenkins-job/console?job_name=${projectName}&token=${this.appInitService.token}`)
             .subscribe((obs: MessageEvent) => {
               this.consoleText = <string>obs.data;
               let consoleTextArr: Array<string> = this.consoleText.split(/[\n]/g);
@@ -82,27 +82,6 @@
                 this.processImageSubscription.unsubscribe();
               }
               if (consoleTextArr.find(value => value.indexOf("Finished: FAILURE") > -1)) {
-=======
-        .then(res => {
-          this.serviceID = res['service_id'];
-          let projectName = res['project_name'];
-            this.processImageSubscription = this.webSocketService
-              .connect(`ws://${this.boardHost}/api/v1/jenkins-job/console?job_name=${projectName}&token=${this.appInitService.token}`)
-              .subscribe((obs: MessageEvent) => {
-                this.consoleText = <string>obs.data;
-                let consoleTextArr: Array<string> = this.consoleText.split(/[\n]/g);
-                if (consoleTextArr.find(value => value.indexOf("Finished: SUCCESS") > -1)) {
-                  this.isDeploySuccess = true;
-                  this.isInDeployWIP = false;
-                  this.processImageSubscription.unsubscribe();
-                }
-                if (consoleTextArr.find(value => value.indexOf("Finished: FAILURE") > -1)) {
-                  this.isDeploySuccess = false;
-                  this.isInDeployWIP = false;
-                  this.processImageSubscription.unsubscribe();
-                }
-              }, err => err, () => {
->>>>>>> 42f63aed
                 this.isDeploySuccess = false;
                 this.isInDeployWIP = false;
                 this.processImageSubscription.unsubscribe();
