<div class="row flex-items-xs-right">
  <cs-guide *ngIf="isFirstLogin && guideStep == 2"
            [description]="'PROJECT.GUIDE_CREATE_PROJECT'"
            [show]="isFirstLogin && guideStep == 2"
            [position]="'left-middle'"
            (onClose)="setGuideNoneStep()"
            (onNextStep)="guideNextStep(2)">
  </cs-guide>
  <button class="btn btn-primary" (click)="createProject()">{{ 'PROJECT.CREATE_PROJECT' | translate }}</button>
</div>
<div class="row">
  <create-project (reload)="retrieve(oldStateInfo)" (closeEvent)="createProjectClose(2)"></create-project>
  <project-member></project-member>
  <div class="col-xs-12">
    <clr-datagrid (clrDgRefresh)="retrieve($event)" [clrDgLoading]="isInLoading">
      <clr-dg-column [clrDgField]="'NAME'"
                     [clrDgSortOrder]="descSort">
        <clr-dg-filter [hidden]="true"></clr-dg-filter>
        {{ 'PROJECT.PROJECT_NAME' | translate }}
      </clr-dg-column>
      <clr-dg-column>{{ 'PROJECT.CREATOR' | translate }}</clr-dg-column>
      <clr-dg-column [clrDgField]="'CREATE_TIME'"
                     [clrDgSortOrder]="descSort">
        <clr-dg-filter [hidden]="true"></clr-dg-filter>
        {{ 'PROJECT.CREATION_TIME' | translate }}
      </clr-dg-column>
      <clr-dg-column>{{ 'PROJECT.PUBLICITY' | translate }}</clr-dg-column>
      <clr-dg-column>{{ 'PROJECT.COMMENT' | translate }}</clr-dg-column>
      <clr-dg-column>{{ 'PROJECT.ACTIONS' | translate }}</clr-dg-column>
      <clr-dg-row *ngFor="let project of projects">
        <clr-dg-cell>{{project.project_name}}</clr-dg-cell>
        <clr-dg-cell>{{project.project_owner_name}}</clr-dg-cell>
        <clr-dg-cell>{{project.project_creation_time | date: 'short'}}</clr-dg-cell>
        <clr-dg-cell>
          <input type="checkbox"
                 [id]="project.project_name"
                 [checked]="project.project_public === 1"
                 (click)="toggleProjectPublic(project, $event)">
          <label [for]="project.project_name"></label>
        </clr-dg-cell>
        <clr-dg-cell>{{project.project_comment}}</clr-dg-cell>
        <clr-dg-cell>
<<<<<<< HEAD
          <a href="javascript:void(0)" (click)="editProjectMember(project)"><clr-icon shape="group"></clr-icon></a>
          &nbsp;&nbsp;
          <a href="javascript:void(0)"><clr-icon shape="trash" [hidden]="true" (click)="confirmToDeleteProject(project)"></clr-icon></a>
=======
          <a href="javascript:void(0)" >
            <clr-icon shape="group"
                      class="action"
                      (click)="editProjectMember(project)"
                      [ngClass]="{'disabled':!isSystemAdminOrOwner(project)}">
            </clr-icon>
          </a>
          <a href="javascript:void(0)">
            <clr-icon shape="trash"
                      class="action"
                      [ngClass]="{'disabled':!isSystemAdminOrOwner(project)}"
                      (click)="confirmToDeleteProject(project)">
            </clr-icon>
          </a>
>>>>>>> 7a1aa30c
        </clr-dg-cell>
      </clr-dg-row>
      <clr-dg-footer>
        {{pagination.firstItem + 1}} - {{pagination.lastItem + 1}} of {{pagination.totalItems}} items
        <clr-dg-pagination #pagination [clrDgTotalItems]="totalRecordCount" [(clrDgPage)]="pageIndex" [clrDgPageSize]="pageSize"></clr-dg-pagination>
      </clr-dg-footer>
    </clr-datagrid>
  </div>
</div><|MERGE_RESOLUTION|>--- conflicted
+++ resolved
@@ -40,11 +40,6 @@
         </clr-dg-cell>
         <clr-dg-cell>{{project.project_comment}}</clr-dg-cell>
         <clr-dg-cell>
-<<<<<<< HEAD
-          <a href="javascript:void(0)" (click)="editProjectMember(project)"><clr-icon shape="group"></clr-icon></a>
-          &nbsp;&nbsp;
-          <a href="javascript:void(0)"><clr-icon shape="trash" [hidden]="true" (click)="confirmToDeleteProject(project)"></clr-icon></a>
-=======
           <a href="javascript:void(0)" >
             <clr-icon shape="group"
                       class="action"
@@ -55,11 +50,11 @@
           <a href="javascript:void(0)">
             <clr-icon shape="trash"
                       class="action"
+                      [hidden]="true"
                       [ngClass]="{'disabled':!isSystemAdminOrOwner(project)}"
                       (click)="confirmToDeleteProject(project)">
             </clr-icon>
           </a>
->>>>>>> 7a1aa30c
         </clr-dg-cell>
       </clr-dg-row>
       <clr-dg-footer>
