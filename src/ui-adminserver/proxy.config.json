{
    "/v1/admin/*": {
<<<<<<< HEAD
        "target": "http://192.168.154.3:8081",
=======
        "target": "http://10.110.25.227:8081",
>>>>>>> 22d4616a
        "secure": false
    }
}<|MERGE_RESOLUTION|>--- conflicted
+++ resolved
@@ -1,10 +1,6 @@
 {
     "/v1/admin/*": {
-<<<<<<< HEAD
-        "target": "http://192.168.154.3:8081",
-=======
         "target": "http://10.110.25.227:8081",
->>>>>>> 22d4616a
         "secure": false
     }
 }