import { HttpBind, ResponseBase, RequestBase } from '../shared/shared.type';

export class Board extends ResponseBase implements RequestBase {
  @HttpBind('arch_type') archType: string;
  @HttpBind('mode') mode: string;
  @HttpBind('hostname') hostname: string;
  @HttpBind('api_server_port') apiServerPort: string;
  @HttpBind('devops_opt') devopsOpt: string;
  @HttpBind('auth_mode') authMode: string;
  @HttpBind('audit_debug') auditDebug: string;

  constructor(res?: object) {
    super(res);
    if (!res) {
      this.archType = 'x86_64';
      this.mode = 'normal';
      this.hostname = 'reg.mydomain.com';
      this.apiServerPort = '8088';
      this.devopsOpt = 'legacy';
      this.authMode = 'db_auth';
      this.auditDebug = 'false';
    }
  }

  PostBody(): object {
    return {
      arch_type: this.archType.toString(),
      mode: this.mode.toString(),
      hostname: this.hostname.toString(),
      api_server_port: this.apiServerPort.toString().toString(),
      devops_opt: this.devopsOpt.toString(),
      auth_mode: this.authMode.toString(),
      audit_debug: this.auditDebug.toString().toString(),
    };
  }
}

export class K8s extends ResponseBase implements RequestBase {
  @HttpBind('kube_http_scheme') kubeHttpScheme: string;
  @HttpBind('kube_master_ip') kubeMasterIP: string;
  @HttpBind('kube_master_port') kubeMasterPort: string;
  @HttpBind('registry_ip') registryIP: string;
  @HttpBind('registry_port') registryPort: string;
  @HttpBind('image_baseline_time') imageBaselineTime: string;
  @HttpBind('tiller_port') tillerPort: string;
  @HttpBind('dns_suffix') dnsSuffix: string;

  constructor(res?: object) {
    super(res);
    if (!res) {
      this.kubeHttpScheme = 'http';
      this.kubeMasterIP = ' 10.0.0.0';
      this.kubeMasterPort = '8080';
      this.registryIP = '10.0.0.0';
      this.registryPort = '5000';
      this.imageBaselineTime = '2016-01-01 09:00:00';
      this.tillerPort = '31111';
      this.dnsSuffix = '.cluster.local';
    }
  }

  PostBody(): object {
    return {
      kube_http_scheme: this.kubeHttpScheme.toString(),
      kube_master_ip: this.kubeMasterIP.toString(),
      kube_master_port: this.kubeMasterPort.toString(),
      registry_ip: this.registryIP.toString(),
      registry_port: this.registryPort.toString(),
      image_baseline_time: this.imageBaselineTime.toString(),
      tiller_port: this.tillerPort.toString(),
      dns_suffix: this.dnsSuffix.toString(),
    };
  }
}

export class Gogs extends ResponseBase implements RequestBase {
  @HttpBind('gogits_host_ip') hostIP: string;
  @HttpBind('gogits_host_port') hostPort: string;
  @HttpBind('gogits_ssh_port') sshPort: string;

  constructor(res?: object) {
    super(res);
    if (!res) {
      this.hostIP = '10.0.0.0';
      this.hostPort = '10080';
      this.sshPort = '10022';
    }
  }

  PostBody(): object {
    return {
      gogits_host_ip: this.hostIP.toString(),
      gogits_host_port: this.hostPort.toString(),
      gogits_ssh_port: this.sshPort.toString(),
    };
  }
}

export class Gitlab extends ResponseBase implements RequestBase {
  @HttpBind('gitlab_host_ip') hostIP: string;
  @HttpBind('gitlab_host_port') hostPort: string;
  @HttpBind('gitlab_host_ssh_port') sshPort: string;
  @HttpBind('gitlab_helper_version') helperVersion: string;
  @HttpBind('gitlab_admin_token') adminToken: string;
  @HttpBind('gitlab_ssh_username') sshUsername: string;
  @HttpBind('gitlab_ssh_password') sshPassword: string;

  constructor(res?: object) {
    super(res);
    if (!res) {
      this.hostIP = '10.0.0.0';
      this.hostPort = '10088';
      this.sshPort = '10028';
      this.helperVersion = '1.1';
      this.adminToken = '1234567901234567890';
      this.sshUsername = 'root';
      this.sshPassword = '123456a?';
    }
  }

  PostBody(): object {
    return {
      gitlab_host_ip: this.hostIP.toString(),
      gitlab_host_port: this.hostPort.toString(),
      gitlab_host_ssh_port: this.sshPort.toString(),
      gitlab_helper_version: this.helperVersion.toString(),
      gitlab_admin_token: this.adminToken.toString(),
      gitlab_ssh_username: this.sshUsername.toString(),
      gitlab_ssh_password: this.sshPassword.toString(),
    };
  }
}

export class Prometheus extends ResponseBase implements RequestBase {
  @HttpBind('prometheus_url') url: string;

  constructor(res?: object) {
    super(res);
    if (!res) {
      this.url = 'http://10.0.0.0:9090';
    }
  }

  PostBody(): object {
    return {
      prometheus_url: this.url.toString(),
    };
  }
}

export class Jenkins extends ResponseBase implements RequestBase {
  @HttpBind('jenkins_host_ip') hostIP: string;
  @HttpBind('jenkins_host_port') hostPort: string;
  @HttpBind('jenkins_node_ip') nodeIP: string;
  @HttpBind('jenkins_node_ssh_port') nodeSshPort: string;
  @HttpBind('jenkins_node_username') nodeUsername: string;
  @HttpBind('jenkins_node_password') nodePassword: string;
  @HttpBind('jenkins_node_volume') nodeVolume: string;
<<<<<<< HEAD
  @HttpBind('jenkins_execution_mode') executionMode = 'single';
=======
>>>>>>> a3bb8824

  constructor(res?: object) {
    super(res);
    if (!res) {
      this.hostIP = '10.0.0.0';
      this.hostPort = '8888';
      this.nodeIP = '10.0.0.0';
      this.nodeSshPort = '22';
      this.nodeUsername = 'root';
      this.nodePassword = '123456a?';
      this.nodeVolume = '/data/jenkins_node';
    }
  }

  PostBody(): object {
    return {
      jenkins_host_ip: this.hostIP.toString(),
      jenkins_host_port: this.hostPort.toString(),
      jenkins_node_ip: this.nodeIP.toString(),
      jenkins_node_ssh_port: this.nodeSshPort.toString(),
      jenkins_node_username: this.nodeUsername.toString(),
      jenkins_node_password: this.nodePassword.toString(),
      jenkins_node_volume: this.nodeVolume.toString(),
    };
  }
}

export class ES extends ResponseBase implements RequestBase {
  @HttpBind('elaseticsearch_memory_in_megabytes') memoryInMegabytes: string;
  @HttpBind('elastic_password') password: string;

  constructor(res?: object) {
    super(res);
    if (!res) {
      this.memoryInMegabytes = '1024';
      this.password = 'root123';
    }
  }

  PostBody(): object {
    return {
      elaseticsearch_memory_in_megabytes: this.memoryInMegabytes.toString(),
      elastic_password: this.password.toString(),
    };
  }
}

export class DB extends ResponseBase implements RequestBase {
  @HttpBind('db_password') dbPassword: string;
  @HttpBind('db_max_connections') dbMaxConnections: string;
  @HttpBind('board_admin_password') boardAdminPassword: string;

  constructor(res?: object) {
    super(res);
    if (!res) {
      this.dbPassword = 'root123';
      this.dbMaxConnections = '1000';
      this.boardAdminPassword = '123456a?';
    }
  }

  PostBody(): object {
    return {
      db_password: this.dbPassword.toString(),
      db_max_connections: this.dbMaxConnections.toString(),
      board_admin_password: this.boardAdminPassword.toString(),
    };
  }
}

export class Indata extends ResponseBase implements RequestBase {
  @HttpBind('verification_url') verificationUrl: string;
  @HttpBind('redirection_url') redirectionUrl: string;

  constructor(res?: object) {
    super(res);
    if (!res) {
      this.verificationUrl = 'http://verification.mydomain.com';
      this.redirectionUrl = 'http://redirection.mydomain.com';
    }
  }

  PostBody(): object {
    return {
      verification_url: this.verificationUrl.toString(),
      redirection_url: this.redirectionUrl.toString(),
    };
  }
}

export class LDAP extends ResponseBase implements RequestBase {
  @HttpBind('ldap_url') url: string;
  @HttpBind('ldap_searchdn') searchdn: string;
  @HttpBind('ldap_search_pwd') searchPwd: string;
  @HttpBind('ldap_basedn') basedn: string;
  @HttpBind('ldap_filter') filter: string;
  @HttpBind('ldap_uid') uid: string;
  @HttpBind('ldap_scope') scope: string;
  @HttpBind('ldap_timeout') timeout: string;

  constructor(res?: object) {
    super(res);
    if (!res) {
      this.url = 'ldaps://ldap.mydomain.com';
      this.searchdn = 'uid=searchuser,ou=people,dc=mydomain,dc=com';
      this.searchPwd = 'password';
      this.basedn = 'ou=people,dc=mydomain,dc=com';
      this.filter = '(objectClass=person)';
      this.uid = 'uid';
      this.scope = 'LDAP_SCOPE_SUBTREE';
      this.timeout = '5';
    }
  }

  PostBody(): object {
    return {
      ldap_url: this.url.toString(),
      ldap_searchdn: this.searchdn.toString(),
      ldap_search_pwd: this.searchPwd.toString(),
      ldap_basedn: this.basedn.toString(),
      ldap_filter: this.filter.toString(),
      ldap_uid: this.uid.toString(),
      ldap_scope: this.scope.toString(),
      ldap_timeout: this.timeout.toString(),
    };
  }
}

export class Email extends ResponseBase implements RequestBase {
  @HttpBind('email_identity') identity: string;
  @HttpBind('email_server') server: string;
  @HttpBind('email_server_port') serverPort: string;
  @HttpBind('email_username') username: string;
  @HttpBind('email_password') password: string;
  @HttpBind('email_from') from: string;
  @HttpBind('email_ssl') ssl: string;

  constructor(res?: object) {
    super(res);
    if (!res) {
      this.identity = '';
      this.server = 'smtp.mydomain.com';
      this.serverPort = '25';
      this.username = 'admin@mydomain.com';
      this.password = '123456a?';
      this.from = 'admin <admin@mydomain.com>';
      this.ssl = 'false';
    }
  }

  PostBody(): object {
    return {
      email_identity: this.identity.toString(),
      email_server: this.server.toString(),
      email_server_port: this.serverPort.toString(),
      email_username: this.username.toString(),
      email_password: this.password.toString(),
      email_from: this.from.toString(),
      email_ssl: this.ssl.toString(),
    };
  }
}

export class Token extends ResponseBase implements RequestBase {
  @HttpBind('token_cache_expire_seconds') cacheExpireSeconds: string;
  @HttpBind('token_expire_seconds') expireSeconds: string;

  constructor(res?: object) {
    super(res);
    if (!res) {
      this.cacheExpireSeconds = '1800';
      this.expireSeconds = '1800';
    }
  }

  PostBody(): object {
    return {
      token_cache_expire_seconds: this.cacheExpireSeconds.toString(),
      token_expire_seconds: this.expireSeconds.toString(),
    };
  }
}

export class Configuration implements RequestBase {
  board: Board;
  k8s: K8s;
  gogs: Gogs;
  gitlab: Gitlab;
  prometheus: Prometheus;
  jenkins: Jenkins;
  es: ES;
  db: DB;
  indata: Indata;
  ldap: LDAP;
  email: Email;
  token: Token;
  isInit: boolean;
  tmpExist: boolean;
  current: string;

  constructor(res?: object) {
    if (res) {
      this.board = new Board(Reflect.get(res, 'board'));
      this.k8s = new K8s(Reflect.get(res, 'k8s'));
      this.gogs = new Gogs(Reflect.get(res, 'gogs'));
      this.gitlab = new Gitlab(Reflect.get(res, 'gitlab'));
      this.prometheus = new Prometheus(Reflect.get(res, 'prometheus'));
      this.jenkins = new Jenkins(Reflect.get(res, 'jenkins'));
      this.es = new ES(Reflect.get(res, 'es'));
      this.db = new DB(Reflect.get(res, 'db'));
      this.indata = new Indata(Reflect.get(res, 'indata'));
      this.ldap = new LDAP(Reflect.get(res, 'ldap'));
      this.email = new Email(Reflect.get(res, 'email'));
      this.token = new Token(Reflect.get(res, 'token'));

      this.isInit = Reflect.get(res, 'first_time_post');
      this.tmpExist = Reflect.get(res, 'tmp_exist');
      this.current = Reflect.get(res, 'current');
    } else {
      this.board = new Board();
      this.k8s = new K8s();
      this.gogs = new Gogs();
      this.gitlab = new Gitlab();
      this.prometheus = new Prometheus();
      this.jenkins = new Jenkins();
      this.es = new ES();
      this.db = new DB();
      this.indata = new Indata();
      this.ldap = new LDAP();
      this.email = new Email();
      this.token = new Token();

      this.isInit = false;
      this.tmpExist = false;
      this.current = 'cfg';
    }
  }

  PostBody(): object {
    return {
      board: this.board.PostBody(),
      k8s: this.k8s.PostBody(),
      gogs: this.gogs.PostBody(),
      gitlab: this.gitlab.PostBody(),
      prometheus: this.prometheus.PostBody(),
      jenkins: this.jenkins.PostBody(),
      es: this.es.PostBody(),
      db: this.db.PostBody(),
      indata: this.indata.PostBody(),
      ldap: this.ldap.PostBody(),
      email: this.email.PostBody(),
      token: this.token.PostBody(),
    };
  }
}<|MERGE_RESOLUTION|>--- conflicted
+++ resolved
@@ -156,11 +156,7 @@
   @HttpBind('jenkins_node_username') nodeUsername: string;
   @HttpBind('jenkins_node_password') nodePassword: string;
   @HttpBind('jenkins_node_volume') nodeVolume: string;
-<<<<<<< HEAD
   @HttpBind('jenkins_execution_mode') executionMode = 'single';
-=======
->>>>>>> a3bb8824
-
   constructor(res?: object) {
     super(res);
     if (!res) {
