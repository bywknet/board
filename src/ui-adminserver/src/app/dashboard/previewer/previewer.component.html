--- conflicted
+++ resolved
@@ -89,17 +89,9 @@
     <div>cpu Rate: {{modal.cpuRate}}</div>
     <div>
       memory Usage: {{modal.memUsage}}
-<<<<<<< HEAD
-      <div class="progress-static labeled">
-        <clr-progress-bar [clrValue]="modal.memRate"
-                          [clrSuccess]="modal.memRate <= 75"
-                          [clrDanger]="modal.memRate > 75"></clr-progress-bar>
-        <!-- <div class="progress-meter" data-value="parseInt(modal.memRate)" data-displayval="modal.memRate"></div> -->
-=======
       <!-- <div class="progress-static labeled">
         <clr-progress-bar [clrValue]="modal.memRate" [clrSuccess]="modal.memRate <= 75"
           [clrDanger]="modal.memRate > 75"></clr-progress-bar>
->>>>>>> 3c779754
         <span>{{modal.memRate}}%</span>
       </div> -->
     </div>
