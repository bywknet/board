package apps

import (
	"archive/tar"
	"fmt"
	"io"
	"os"
	"path"
	"path/filepath"
	"strings"

	"git/inspursoft/board/src/common/k8sassist/corev1/cgv5/types"
	"git/inspursoft/board/src/common/model"

	"github.com/astaxie/beego/logs"
	corev1 "k8s.io/api/core/v1"
	metav1 "k8s.io/apimachinery/pkg/apis/meta/v1"
	"k8s.io/cli-runtime/pkg/genericclioptions"
	"k8s.io/client-go/kubernetes"
	"k8s.io/client-go/kubernetes/scheme"
	v1 "k8s.io/client-go/kubernetes/typed/core/v1"
	"k8s.io/client-go/tools/remotecommand"
<<<<<<< HEAD
	"k8s.io/kubectl/pkg/cmd/exec"
=======
>>>>>>> 9dad0987
	cmdutil "k8s.io/kubectl/pkg/cmd/util"
)

type pods struct {
	k8sClient kubernetes.Interface
	cfg       *types.Config
	namespace string
	pod       v1.PodInterface

	genericclioptions.IOStreams
}

func (p *pods) Create(pod *model.Pod) (*model.Pod, error) {
	k8sPod := types.ToK8sPod(pod)
	k8sPod, err := p.pod.Create(k8sPod)
	if err != nil {
		logs.Error("Create pod of %s/%s failed. Err:%+v", pod.Name, p.namespace, err)
		return nil, err
	}

	modelPod := types.FromK8sPod(k8sPod)
	return modelPod, nil
}

func (p *pods) Update(pod *model.Pod) (*model.Pod, error) {
	k8sPod := types.ToK8sPod(pod)
	k8sPod, err := p.pod.Update(k8sPod)
	if err != nil {
		logs.Error("Update pod of %s/%s failed. Err:%+v", pod.Name, p.namespace, err)
		return nil, err
	}

	modelPod := types.FromK8sPod(k8sPod)
	return modelPod, nil
}

func (p *pods) UpdateStatus(pod *model.Pod) (*model.Pod, error) {
	k8sPod := types.ToK8sPod(pod)
	k8sPod, err := p.pod.UpdateStatus(k8sPod)
	if err != nil {
		logs.Error("Create pod status of %s/%s failed. Err:%+v", pod.Name, p.namespace, err)
		return nil, err
	}

	modelPod := types.FromK8sPod(k8sPod)
	return modelPod, nil
}

func (p *pods) Delete(name string) error {
	err := p.pod.Delete(name, nil)
	if err != nil {
		logs.Error("delete pod of %s/%s failed. Err:%+v", name, p.namespace, err)
	}
	return err
}

func (p *pods) Get(name string) (*model.Pod, error) {
	pod, err := p.pod.Get(name, metav1.GetOptions{})
	if err != nil {
		logs.Error("get pod of %s/%s failed. Err:%+v", name, p.namespace, err)
		return nil, err
	}

	modelPod := types.FromK8sPod(pod)
	return modelPod, nil
}

func (p *pods) List(opts model.ListOptions) (*model.PodList, error) {
	podList, err := p.pod.List(types.ToK8sListOptions(opts))
	if err != nil {
		logs.Error("list pods failed. Err:%+v", err)
		return nil, err
	}

	modelPodList := types.FromK8sPodList(podList)
	return modelPodList, nil
}

func (p *pods) GetLogs(name string, opts *model.PodLogOptions) (io.ReadCloser, error) {
	request := p.pod.GetLogs(name, types.ToK8sPodLogOptions(opts))
	if request == nil {
		err := fmt.Errorf("get pod of %s/%s logs failed, request client is null", name, p.namespace)
		logs.Error("%+v", err)
		return nil, err
	}
	return request.Stream()
}

func (p *pods) Exec(podName, containerName string, cmd []string, ptyHandler model.PtyHandler) error {
	req := p.k8sClient.CoreV1().RESTClient().Post().
		Resource("pods").
		Name(podName).
		Namespace(p.namespace).
		SubResource("exec")

	req.VersionedParams(&corev1.PodExecOptions{
		Container: containerName,
		Command:   cmd,
		Stdin:     true,
		Stdout:    true,
		Stderr:    true,
		TTY:       true,
	}, scheme.ParameterCodec)

	exec, err := remotecommand.NewSPDYExecutor(p.cfg, "POST", req.URL())
	if err != nil {
		return err
	}

	err = exec.Stream(remotecommand.StreamOptions{
		Stdin:             ptyHandler,
		Stdout:            ptyHandler,
		Stderr:            ptyHandler,
		TerminalSizeQueue: types.ToK8sTerminalSizeQueue(ptyHandler),
		Tty:               true,
	})
	if err != nil {
		return err
	}

	return nil
}

<<<<<<< HEAD
func (p *pods) Cp(podName, container, src, dest string, cmd []string) error {
	reader, outStream := io.Pipe()
	options := &exec.ExecOptions{
		StreamOptions: exec.StreamOptions{
			IOStreams: genericclioptions.IOStreams{
				In:     nil,
				Out:    outStream,
				ErrOut: p.Out,
			},

			Namespace: p.namespace,
			PodName:   podName,
		},

		// TODO: Improve error messages by first testing if 'tar' is present in the container?
		Command:  cmd,
		Executor: &exec.DefaultRemoteExecutor{},
=======
func (p *pods) CopyFromPod(podName, containerName, src, dest string, cmd []string) error {
	reader, outStream := io.Pipe()
	req := p.k8sClient.CoreV1().RESTClient().Get().
		Resource("pods").
		Name(podName).
		Namespace(p.namespace).
		SubResource("exec")

	req.VersionedParams(&corev1.PodExecOptions{
		Container: containerName,
		Command:   cmd,
		Stdin:     true,
		Stdout:    true,
		Stderr:    true,
		TTY:       true,
	}, scheme.ParameterCodec)

	exec, err := remotecommand.NewSPDYExecutor(p.cfg, "GET", req.URL())
	if err != nil {
		return err
>>>>>>> 9dad0987
	}

	go func() {
		defer outStream.Close()
<<<<<<< HEAD
		err := p.execute(options, container)
=======
		err = exec.Stream(remotecommand.StreamOptions{
			Stdin:  os.Stdin,
			Stdout: outStream,
			Stderr: os.Stderr,
			Tty:    true,
		})
>>>>>>> 9dad0987
		cmdutil.CheckErr(err)
	}()
	prefix := getPrefix(src)
	prefix = path.Clean(prefix)
	// remove extraneous path shortcuts - these could occur if a path contained extra "../"
	// and attempted to navigate beyond "/" in a remote filesystem
	prefix = stripPathShortcuts(prefix)
<<<<<<< HEAD
	return p.untarAll(reader, dest, prefix)
}

func (p *pods) execute(options *exec.ExecOptions, container string) error {
	if len(options.Namespace) == 0 {
		options.Namespace = p.namespace
	}

	if len(container) > 0 {
		options.ContainerName = container
	}

	options.Config = p.cfg
	options.PodClient = p.k8sClient.CoreV1()

	// if err := options.Validate(); err != nil {
	// 	return err
	// }

	if err := options.Run(); err != nil {
		return err
	}
	return nil
}

=======
	dest = path.Join(dest, path.Base(prefix))
	return p.untarAll(reader, dest, prefix)
}

>>>>>>> 9dad0987
func getPrefix(file string) string {
	// tar strips the leading '/' if it's there, so we will too
	return strings.TrimLeft(file, "/")
}

// stripPathShortcuts removes any leading or trailing "../" from a given path
func stripPathShortcuts(s string) string {
	newPath := path.Clean(s)
	trimmed := strings.TrimPrefix(newPath, "../")

	for trimmed != newPath {
		newPath = trimmed
		trimmed = strings.TrimPrefix(newPath, "../")
	}

	// trim leftover {".", ".."}
	if newPath == "." || newPath == ".." {
		newPath = ""
	}

	if len(newPath) > 0 && string(newPath[0]) == "/" {
		return newPath[1:]
	}

	return newPath
}

func (p *pods) untarAll(reader io.Reader, destDir, prefix string) error {
	// TODO: use compression here?
	tarReader := tar.NewReader(reader)
	for {
		header, err := tarReader.Next()
		if err != nil {
			if err != io.EOF {
				return err
			}
			break
		}

		// All the files will start with the prefix, which is the directory where
		// they were located on the pod, we need to strip down that prefix, but
		// if the prefix is missing it means the tar was tempered with.
		// For the case where prefix is empty we need to ensure that the path
		// is not absolute, which also indicates the tar file was tempered with.
		if !strings.HasPrefix(header.Name, prefix) {
			return fmt.Errorf("tar contents corrupted")
		}

		// basic file information
<<<<<<< HEAD
=======
		mode := header.FileInfo().Mode()
>>>>>>> 9dad0987
		destFileName := filepath.Join(destDir, header.Name[len(prefix):])

		baseName := filepath.Dir(destFileName)
		if err := os.MkdirAll(baseName, 0755); err != nil {
			return err
		}
		if header.FileInfo().IsDir() {
			if err := os.MkdirAll(destFileName, 0755); err != nil {
				return err
			}
			continue
		}

<<<<<<< HEAD
		outFile, err := os.Create(destFileName)
		if err != nil {
			return err
		}
		defer outFile.Close()
		if _, err := io.Copy(outFile, tarReader); err != nil {
			return err
		}
		if err := outFile.Close(); err != nil {
			return err
=======
		evaledPath, err := filepath.EvalSymlinks(baseName)
		if err != nil {
			return err
		}

		if mode&os.ModeSymlink != 0 {
			linkname := header.Linkname

			if !filepath.IsAbs(linkname) {
				_ = filepath.Join(evaledPath, linkname)
			}

			if err := os.Symlink(linkname, destFileName); err != nil {
				return err
			}
		} else {
			outFile, err := os.Create(destFileName)
			if err != nil {
				return err
			}
			defer outFile.Close()
			if _, err := io.Copy(outFile, tarReader); err != nil {
				return err
			}
			if err := outFile.Close(); err != nil {
				return err
			}
>>>>>>> 9dad0987
		}
	}

	return nil
}

func NewPods(k8sClient kubernetes.Interface, cfg *types.Config, namespace string, pod v1.PodInterface) *pods {
	return &pods{
		k8sClient: k8sClient,
		cfg:       cfg,
		namespace: namespace,
		pod:       pod,
	}
}<|MERGE_RESOLUTION|>--- conflicted
+++ resolved
@@ -20,10 +20,6 @@
 	"k8s.io/client-go/kubernetes/scheme"
 	v1 "k8s.io/client-go/kubernetes/typed/core/v1"
 	"k8s.io/client-go/tools/remotecommand"
-<<<<<<< HEAD
-	"k8s.io/kubectl/pkg/cmd/exec"
-=======
->>>>>>> 9dad0987
 	cmdutil "k8s.io/kubectl/pkg/cmd/util"
 )
 
@@ -147,25 +143,6 @@
 	return nil
 }
 
-<<<<<<< HEAD
-func (p *pods) Cp(podName, container, src, dest string, cmd []string) error {
-	reader, outStream := io.Pipe()
-	options := &exec.ExecOptions{
-		StreamOptions: exec.StreamOptions{
-			IOStreams: genericclioptions.IOStreams{
-				In:     nil,
-				Out:    outStream,
-				ErrOut: p.Out,
-			},
-
-			Namespace: p.namespace,
-			PodName:   podName,
-		},
-
-		// TODO: Improve error messages by first testing if 'tar' is present in the container?
-		Command:  cmd,
-		Executor: &exec.DefaultRemoteExecutor{},
-=======
 func (p *pods) CopyFromPod(podName, containerName, src, dest string, cmd []string) error {
 	reader, outStream := io.Pipe()
 	req := p.k8sClient.CoreV1().RESTClient().Get().
@@ -186,21 +163,16 @@
 	exec, err := remotecommand.NewSPDYExecutor(p.cfg, "GET", req.URL())
 	if err != nil {
 		return err
->>>>>>> 9dad0987
 	}
 
 	go func() {
 		defer outStream.Close()
-<<<<<<< HEAD
-		err := p.execute(options, container)
-=======
 		err = exec.Stream(remotecommand.StreamOptions{
 			Stdin:  os.Stdin,
 			Stdout: outStream,
 			Stderr: os.Stderr,
 			Tty:    true,
 		})
->>>>>>> 9dad0987
 		cmdutil.CheckErr(err)
 	}()
 	prefix := getPrefix(src)
@@ -208,38 +180,10 @@
 	// remove extraneous path shortcuts - these could occur if a path contained extra "../"
 	// and attempted to navigate beyond "/" in a remote filesystem
 	prefix = stripPathShortcuts(prefix)
-<<<<<<< HEAD
-	return p.untarAll(reader, dest, prefix)
-}
-
-func (p *pods) execute(options *exec.ExecOptions, container string) error {
-	if len(options.Namespace) == 0 {
-		options.Namespace = p.namespace
-	}
-
-	if len(container) > 0 {
-		options.ContainerName = container
-	}
-
-	options.Config = p.cfg
-	options.PodClient = p.k8sClient.CoreV1()
-
-	// if err := options.Validate(); err != nil {
-	// 	return err
-	// }
-
-	if err := options.Run(); err != nil {
-		return err
-	}
-	return nil
-}
-
-=======
 	dest = path.Join(dest, path.Base(prefix))
 	return p.untarAll(reader, dest, prefix)
 }
 
->>>>>>> 9dad0987
 func getPrefix(file string) string {
 	// tar strips the leading '/' if it's there, so we will too
 	return strings.TrimLeft(file, "/")
@@ -289,10 +233,7 @@
 		}
 
 		// basic file information
-<<<<<<< HEAD
-=======
 		mode := header.FileInfo().Mode()
->>>>>>> 9dad0987
 		destFileName := filepath.Join(destDir, header.Name[len(prefix):])
 
 		baseName := filepath.Dir(destFileName)
@@ -306,18 +247,6 @@
 			continue
 		}
 
-<<<<<<< HEAD
-		outFile, err := os.Create(destFileName)
-		if err != nil {
-			return err
-		}
-		defer outFile.Close()
-		if _, err := io.Copy(outFile, tarReader); err != nil {
-			return err
-		}
-		if err := outFile.Close(); err != nil {
-			return err
-=======
 		evaledPath, err := filepath.EvalSymlinks(baseName)
 		if err != nil {
 			return err
@@ -345,7 +274,6 @@
 			if err := outFile.Close(); err != nil {
 				return err
 			}
->>>>>>> 9dad0987
 		}
 	}
 
