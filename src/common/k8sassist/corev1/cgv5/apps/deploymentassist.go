package apps

import (
	"git/inspursoft/board/src/common/k8sassist/corev1/cgv5/types"
	"git/inspursoft/board/src/common/model"

	"io"
	"io/ioutil"

	"github.com/astaxie/beego/logs"
	"github.com/ghodss/yaml"
	metav1 "k8s.io/apimachinery/pkg/apis/meta/v1"
	k8stypes "k8s.io/apimachinery/pkg/types"
	"k8s.io/client-go/kubernetes/typed/apps/v1beta2"
)

type deployments struct {
	namespace string
	deploy    v1beta2.DeploymentInterface
}

func (d *deployments) Create(deployment *model.Deployment) (*model.Deployment, []byte, error) {
	k8sDep := types.ToK8sDeployment(deployment)
	k8sDep, err := d.deploy.Create(k8sDep)
	if err != nil {
		logs.Error("Create deployment of %s/%s failed. Err:%+v", deployment.Name, d.namespace, err)
		return nil, nil, err
	}
<<<<<<< HEAD
	modelDep := types.FromK8sDeployment(k8sDep)
	deployfile, err := yaml.Marshal(k8sDep)
	if err != nil {
		logs.Error("Marshal deployment failed, error: %v", err)
		return modelDep, nil, err
	}

	return modelDep, deployfile, nil
=======

	deploymentfileInfo, err := yaml.Marshal(k8sDep)
	if err != nil {
		logs.Error("Marshal service failed, error: %v", err)
		return nil, nil, nil
	}
	modelDep := types.FromK8sDeployment(k8sDep)
	return modelDep, deploymentfileInfo, nil
>>>>>>> 09bd804d
}

func (d *deployments) Update(deployment *model.Deployment) (*model.Deployment, []byte, error) {
	k8sDep := types.ToK8sDeployment(deployment)
	k8sDep, err := d.deploy.Update(k8sDep)
	if err != nil {
		logs.Error("Update deployment of %s/%s failed. Err:%+v", deployment.Name, d.namespace, err)
		return nil, nil, err
	}

	deploymentfileInfo, err := yaml.Marshal(k8sDep)
	if err != nil {
		logs.Error("Marshal service failed, error: %v", err)
		return nil, nil, nil
	}
	modelDep := types.FromK8sDeployment(k8sDep)
	return modelDep, deploymentfileInfo, nil
}

func (d *deployments) UpdateStatus(deployment *model.Deployment) (*model.Deployment, []byte, error) {
	k8sDep := types.ToK8sDeployment(deployment)
	k8sDep, err := d.deploy.UpdateStatus(k8sDep)
	if err != nil {
		logs.Error("Update deployment status of %s/%s failed. Err:%+v", deployment.Name, d.namespace, err)
		return nil, nil, err
	}

	deploymentfileInfo, err := yaml.Marshal(k8sDep)
	if err != nil {
		logs.Error("Marshal service failed, error: %v", err)
		return nil, nil, nil
	}
	modelDep := types.FromK8sDeployment(k8sDep)
	return modelDep, deploymentfileInfo, nil
}

func (d *deployments) Delete(name string) error {
	err := d.deploy.Delete(name, nil)
	if err != nil {
		logs.Error("Delete deployment of %s/%s failed. Err:%+v", name, d.namespace, err)
	}
	return err
}

func (d *deployments) Get(name string) (*model.Deployment, error) {
	deployment, err := d.deploy.Get(name, metav1.GetOptions{})
	if err != nil {
		logs.Error("Get deployment of %s/%s failed. Err:%+v", name, d.namespace, err)
		return nil, err
	}

	modelDep := types.FromK8sDeployment(deployment)
	return modelDep, nil
}

func (d *deployments) List() (*model.DeploymentList, error) {
	deploymentList, err := d.deploy.List(metav1.ListOptions{})
	if err != nil {
		logs.Error("List deployments failed. Err:%+v", err)
		return nil, err
	}

	modelDepList := types.FromK8sDeploymentList(deploymentList)
	return modelDepList, nil
}

func (d *deployments) Patch(name string, pt model.PatchType, data []byte, subresources ...string) (result *model.Deployment, err error) {
	k8sDep, err := d.deploy.Patch(name, k8stypes.PatchType(string(pt)), data, subresources...)
	if err != nil {
		logs.Error("Patch deployment of %s/%s failed. Err:%+v", name, d.namespace, err)
		return nil, err
	}

	modelDep := types.FromK8sDeployment(k8sDep)
	return modelDep, nil
}

func (d *deployments) CreateByYaml(r io.Reader) (*model.Deployment, error) {
	context, err := ioutil.ReadAll(r)
	if err != nil {
		logs.Error("Read file failed, error: %v", err)
		return nil, err
	}

	var deployment types.Deployment
	err = yaml.Unmarshal(context, &deployment)
	if err != nil {
		logs.Error("Unmarshal deployment failed, error: %v", err)
		return nil, err
	}

	err = types.CheckDeploymentConfig(d.namespace, deployment)
	if err != nil {
		logs.Error("Deployment config is error, error: %v", err)
		return nil, err
	}

	deploymentInfo, err := d.deploy.Create(&deployment)
	if err != nil {
		logs.Error("Create deployment failed, error: %v", err)
		return nil, err
	}

	return types.FromK8sDeployment(deploymentInfo), nil
}

func NewDeployments(namespace string, deploy v1beta2.DeploymentInterface) *deployments {
	return &deployments{
		namespace: namespace,
		deploy:    deploy,
	}
}<|MERGE_RESOLUTION|>--- conflicted
+++ resolved
@@ -26,7 +26,6 @@
 		logs.Error("Create deployment of %s/%s failed. Err:%+v", deployment.Name, d.namespace, err)
 		return nil, nil, err
 	}
-<<<<<<< HEAD
 	modelDep := types.FromK8sDeployment(k8sDep)
 	deployfile, err := yaml.Marshal(k8sDep)
 	if err != nil {
@@ -35,16 +34,6 @@
 	}
 
 	return modelDep, deployfile, nil
-=======
-
-	deploymentfileInfo, err := yaml.Marshal(k8sDep)
-	if err != nil {
-		logs.Error("Marshal service failed, error: %v", err)
-		return nil, nil, nil
-	}
-	modelDep := types.FromK8sDeployment(k8sDep)
-	return modelDep, deploymentfileInfo, nil
->>>>>>> 09bd804d
 }
 
 func (d *deployments) Update(deployment *model.Deployment) (*model.Deployment, []byte, error) {
