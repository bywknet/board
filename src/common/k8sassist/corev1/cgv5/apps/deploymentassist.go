package apps

import (
	"git/inspursoft/board/src/common/k8sassist/corev1/cgv5/types"
	"git/inspursoft/board/src/common/model"

	"io"
	"io/ioutil"

	"github.com/astaxie/beego/logs"
	"github.com/ghodss/yaml"
	metav1 "k8s.io/apimachinery/pkg/apis/meta/v1"
	k8stypes "k8s.io/apimachinery/pkg/types"
	"k8s.io/client-go/kubernetes/typed/apps/v1beta2"
)

type deployments struct {
	namespace string
	deploy    v1beta2.DeploymentInterface
}

func (d *deployments) Create(deployment *model.Deployment) (*model.Deployment, error) {
	k8sDep := types.ToK8sDeployment(deployment)
	k8sDep, err := d.deploy.Create(k8sDep)
	if err != nil {
		logs.Error("Create deployment of %s/%s failed. Err:%+v", deployment.Name, d.namespace, err)
		return nil, err
	}

	modelDep := types.FromK8sDeployment(k8sDep)
	return modelDep, nil
}

func (d *deployments) Update(deployment *model.Deployment) (*model.Deployment, error) {
	k8sDep := types.ToK8sDeployment(deployment)
	k8sDep, err := d.deploy.Update(k8sDep)
	if err != nil {
		logs.Error("Update deployment of %s/%s failed. Err:%+v", deployment.Name, d.namespace, err)
		return nil, err
	}

	modelDep := types.FromK8sDeployment(k8sDep)
	return modelDep, nil
}

func (d *deployments) UpdateStatus(deployment *model.Deployment) (*model.Deployment, error) {
	k8sDep := types.ToK8sDeployment(deployment)
	k8sDep, err := d.deploy.UpdateStatus(k8sDep)
	if err != nil {
		logs.Error("Update deployment status of %s/%s failed. Err:%+v", deployment.Name, d.namespace, err)
		return nil, err
	}

	modelDep := types.FromK8sDeployment(k8sDep)
	return modelDep, nil
}

func (d *deployments) Delete(name string) error {
	err := d.deploy.Delete(name, nil)
	if err != nil {
		logs.Error("Delete deployment of %s/%s failed. Err:%+v", name, d.namespace, err)
	}
	return err
}

func (d *deployments) Get(name string) (*model.Deployment, error) {
	deployment, err := d.deploy.Get(name, metav1.GetOptions{})
	if err != nil {
		logs.Error("Get deployment of %s/%s failed. Err:%+v", name, d.namespace, err)
		return nil, err
	}

	modelDep := types.FromK8sDeployment(deployment)
	return modelDep, nil
}

func (d *deployments) List() (*model.DeploymentList, error) {
	deploymentList, err := d.deploy.List(metav1.ListOptions{})
	if err != nil {
		logs.Error("List deployments failed. Err:%+v", err)
		return nil, err
	}

	modelDepList := types.FromK8sDeploymentList(deploymentList)
	return modelDepList, nil
}

func (d *deployments) Patch(name string, pt model.PatchType, data []byte, subresources ...string) (result *model.Deployment, err error) {
	k8sDep, err := d.deploy.Patch(name, k8stypes.PatchType(string(pt)), data, subresources...)
	if err != nil {
		logs.Error("Patch deployment of %s/%s failed. Err:%+v", name, d.namespace, err)
		return nil, err
	}

	modelDep := types.FromK8sDeployment(k8sDep)
	return modelDep, nil
}

<<<<<<< HEAD
func (d *deployments) CreateByYaml(r io.Reader) (*model.Deployment, error) {

	return nil, nil
=======
func (d *deployments) CreateByYaml(r io.Reader) (*model.Deployment, []byte, error) {
	context, err := ioutil.ReadAll(r)
	if err != nil {
		logs.Error("Read file failed, error: %v", err)
		return nil, nil, err
	}

	var deployment types.Deployment
	err = yaml.Unmarshal(context, &deployment)
	if err != nil {
		logs.Error("Unmarshal deployment failed, error: %v", err)
		return nil, nil, err
	}

	deploymentInfo, err := d.deploy.Create(&deployment)
	if err != nil {
		logs.Error("Create deployment failed, error: %v", err)
		return nil, nil, err
	}

	deploymentfileInfo, err := yaml.Marshal(deploymentInfo)
	if err != nil {
		logs.Error("Marshal deployment failed, error: %v", err)
		return types.FromK8sDeployment(deploymentInfo), nil, err
	}

	return types.FromK8sDeployment(deploymentInfo), deploymentfileInfo, nil
>>>>>>> 889098ac
}

func NewDeployments(namespace string, deploy v1beta2.DeploymentInterface) *deployments {
	return &deployments{
		namespace: namespace,
		deploy:    deploy,
	}
}<|MERGE_RESOLUTION|>--- conflicted
+++ resolved
@@ -96,39 +96,27 @@
 	return modelDep, nil
 }
 
-<<<<<<< HEAD
 func (d *deployments) CreateByYaml(r io.Reader) (*model.Deployment, error) {
-
-	return nil, nil
-=======
-func (d *deployments) CreateByYaml(r io.Reader) (*model.Deployment, []byte, error) {
 	context, err := ioutil.ReadAll(r)
 	if err != nil {
 		logs.Error("Read file failed, error: %v", err)
-		return nil, nil, err
+		return nil, err
 	}
 
 	var deployment types.Deployment
 	err = yaml.Unmarshal(context, &deployment)
 	if err != nil {
 		logs.Error("Unmarshal deployment failed, error: %v", err)
-		return nil, nil, err
+		return nil, err
 	}
 
 	deploymentInfo, err := d.deploy.Create(&deployment)
 	if err != nil {
 		logs.Error("Create deployment failed, error: %v", err)
-		return nil, nil, err
+		return nil, err
 	}
 
-	deploymentfileInfo, err := yaml.Marshal(deploymentInfo)
-	if err != nil {
-		logs.Error("Marshal deployment failed, error: %v", err)
-		return types.FromK8sDeployment(deploymentInfo), nil, err
-	}
-
-	return types.FromK8sDeployment(deploymentInfo), deploymentfileInfo, nil
->>>>>>> 889098ac
+	return types.FromK8sDeployment(deploymentInfo), nil
 }
 
 func NewDeployments(namespace string, deploy v1beta2.DeploymentInterface) *deployments {
