--- conflicted
+++ resolved
@@ -53,10 +53,6 @@
 	return apps.NewAutoScales(namespace, p.Clientset.AutoscalingV1().HorizontalPodAutoscalers(namespace))
 }
 
-<<<<<<< HEAD
-func (p *AppV1Client) Mapper() MapperInterface {
-	return apps.NewMapper()
-=======
 func (p *AppV1Client) PersistentVolume() PersistentVolumeInterface {
 	return apps.NewPersistentVolume(p.Clientset.CoreV1().PersistentVolumes())
 }
@@ -67,7 +63,6 @@
 
 func (p *AppV1Client) ConfigMap(namespace string) ConfigMapInterface {
 	return apps.NewConfigMap(namespace, p.Clientset.CoreV1().ConfigMaps(namespace))
->>>>>>> c554a83f
 }
 
 // AppV1ClientInterface level 1 interface to access others
@@ -81,9 +76,6 @@
 	ReplicaSet(namespace string) ReplicaSetClientInterface
 	Pod(namespace string) PodClientInterface
 	AutoScale(namespace string) AutoscaleInterface
-<<<<<<< HEAD
-	Mapper() MapperInterface
-=======
 	PersistentVolume() PersistentVolumeInterface
 	PersistentVolumeClaim(namespace string) PersistentVolumeClaimInterface
 	ConfigMap(namespace string) ConfigMapInterface
@@ -93,7 +85,6 @@
 type ServerVersionInterface interface {
 	// ServerVersion retrieves and parses the server's version (git version).
 	ServerVersion() (*model.KubernetesInfo, error)
->>>>>>> c554a83f
 }
 
 // ServiceCli interface has methods to work with Service resources in k8s-assist.
@@ -199,10 +190,6 @@
 	List() (*model.AutoScaleList, error)
 }
 
-<<<<<<< HEAD
-type MapperInterface interface {
-	Visit(info string, fn model.VisitorFunc) error
-=======
 // How to:  autoscaleCli, err := k8sassist.NewAutoscale(nameSpace)
 //          _, err := autoscaleCli.Update(&autoscale)
 type PersistentVolumeInterface interface {
@@ -233,5 +220,4 @@
 	//	DeleteCollection(options *meta_v1.DeleteOptions, listOptions meta_v1.ListOptions) error
 	Get(name string) (*model.ConfigMap, error)
 	List() (*model.ConfigMapList, error)
->>>>>>> c554a83f
 }