--- conflicted
+++ resolved
@@ -133,13 +133,8 @@
 //          _, err := deploymentCli.Update(&deployment)
 type DeploymentClientInterface interface {
 	Create(*model.Deployment) (*model.Deployment, []byte, error)
-<<<<<<< HEAD
-	Update(*model.Deployment) (*model.Deployment, error)
-	UpdateStatus(*model.Deployment) (*model.Deployment, error)
-=======
 	Update(*model.Deployment) (*model.Deployment, []byte, error)
 	UpdateStatus(*model.Deployment) (*model.Deployment, []byte, error)
->>>>>>> 09bd804d
 	Delete(name string) error
 	//DeleteCollection(options *v1.DeleteOptions, listOptions v1.ListOptions) error
 	Get(name string) (*model.Deployment, error)
