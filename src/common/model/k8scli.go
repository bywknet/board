--- conflicted
+++ resolved
@@ -231,8 +231,6 @@
 	Path   string
 }
 
-<<<<<<< HEAD
-=======
 // A single application container that you want to run within a pod.
 type K8sContainer struct {
 	Name         string
@@ -273,20 +271,6 @@
 	MountPath string
 }
 
-// NodeCli Interface has methods to work with Node resources in k8s-assist.
-// How to:  nodeCli, err := k8sassist.NewNodes()
-//          nodeInstance, err := nodeCli.Get(nodename)
-type NodeCli interface {
-	Create(*Node) (*Node, error)
-	Update(*Node) (*Node, error)
-	UpdateStatus(*Node) (*Node, error)
-	Delete(name string) error
-	Get(name string) (*Node, error)
-	List() (*NodeList, error)
-	//Patch(name string, pt api.PatchType, data []byte, subresources ...string) (result *v1.Node, err error)
-}
-
->>>>>>> 2a3e7be1
 // DeploymentCli has methods to work with Deployment resources in k8s-assist.
 // How to:  deploymentCli, err := k8sassist.NewDeployments(nameSpace)
 //          _, err := deploymentCli.Update(&deployment)
