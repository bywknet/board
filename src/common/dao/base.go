package dao

import (
	"fmt"
	"git/inspursoft/board/src/common/utils"
	"strings"

<<<<<<< HEAD
=======
	"git/inspursoft/board/src/common/model"

	"github.com/astaxie/beego/config"
>>>>>>> eb37747e
	"github.com/astaxie/beego/logs"
	"github.com/astaxie/beego/orm"
	_ "github.com/go-sql-driver/mysql"
)

const (
	projectTable                = "PROJECT"
	userTable                   = "USER"
	serviceTable                = "SERVICE"
	nameField                   = "NAME"
	createTimeField             = "CREATE_TIME"
	defaultField                = "CREATE_TIME"
	projectTableNameField       = "PROJECT_NAME"
	userTableNameField          = "USER_NAME"
	serviceTableNameField       = "SERVICE_NAME"
	projectTableCreateTimeField = "PROJECT_CREATE_TIME"
	userTableCreateTimeField    = "USER_CREATE_TIME"
	serviceTableCreateTimeField = "SERVICE_CREATE_TIME"
)

var orderFields = map[string]string{
	projectTableNameField:       "name",
	userTableNameField:          "username",
	serviceTableNameField:       "name",
	projectTableCreateTimeField: "creation_time",
	userTableCreateTimeField:    "creation_time",
	serviceTableCreateTimeField: "creation_time",
}

func InitDB() {
<<<<<<< HEAD
	dbIP := utils.GetStringValue("DB_IP")
	dbPort := utils.GetStringValue("DB_PORT")
	dbPassword := utils.GetStringValue("DB_PASSWORD")
=======
	//init models
	model.InitModelDB()
	var err error
	conf, err := config.NewConfig("ini", "app.conf")
	if err != nil {
		logs.Error("Faild to load app.conf: %+v", err)
	}
	dbHost := conf.String("dbHost")
	dbPassword := conf.String("dbPassword")
>>>>>>> eb37747e

	logs.Info("Initializing DB registration.")
	orm.RegisterDriver("mysql", orm.DRMySQL)
	err := orm.RegisterDataBase("default", "mysql", fmt.Sprintf("root:%s@tcp(%s:%s)/board?charset=utf8", dbPassword, dbIP, dbPort))
	if err != nil {
		logs.Error("error occurred on registering DB: %+v", err)
		panic(err)
	}
}

func getTotalRecordCount(baseSQL string, params []interface{}) (int64, error) {
	o := orm.NewOrm()
	var count int64
	err := o.Raw(`select count(*) from (`+baseSQL+`) t`, params).QueryRow(&count)
	if err != nil {
		logs.Error("failed to retrieve for total count: %+v", err)
		return 0, err
	}
	return count, nil
}

func getOrderSQL(orderTable string, orderField string, orderAsc int) string {
	key := fmt.Sprintf("%s_%s", strings.ToUpper(orderTable), strings.ToUpper(orderField))
	if orderFields[key] == "" {
		return fmt.Sprintf(` order by %s desc`, orderFields[defaultField])
	}
	if orderAsc != 0 {
		return fmt.Sprintf(` order by %s`, orderFields[key])
	}
	return fmt.Sprintf(` order by %s desc`, orderFields[key])
}<|MERGE_RESOLUTION|>--- conflicted
+++ resolved
@@ -5,12 +5,8 @@
 	"git/inspursoft/board/src/common/utils"
 	"strings"
 
-<<<<<<< HEAD
-=======
 	"git/inspursoft/board/src/common/model"
 
-	"github.com/astaxie/beego/config"
->>>>>>> eb37747e
 	"github.com/astaxie/beego/logs"
 	"github.com/astaxie/beego/orm"
 	_ "github.com/go-sql-driver/mysql"
@@ -41,21 +37,13 @@
 }
 
 func InitDB() {
-<<<<<<< HEAD
+
 	dbIP := utils.GetStringValue("DB_IP")
 	dbPort := utils.GetStringValue("DB_PORT")
 	dbPassword := utils.GetStringValue("DB_PASSWORD")
-=======
+
 	//init models
 	model.InitModelDB()
-	var err error
-	conf, err := config.NewConfig("ini", "app.conf")
-	if err != nil {
-		logs.Error("Faild to load app.conf: %+v", err)
-	}
-	dbHost := conf.String("dbHost")
-	dbPassword := conf.String("dbPassword")
->>>>>>> eb37747e
 
 	logs.Info("Initializing DB registration.")
 	orm.RegisterDriver("mysql", orm.DRMySQL)
